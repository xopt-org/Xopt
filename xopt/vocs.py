import warnings
from enum import Enum
<<<<<<< HEAD
from typing import Any, Dict, List, Union, Optional, Tuple
=======
from typing import Any, Union
>>>>>>> d6b5db08

import numpy as np
import pandas as pd
import yaml
<<<<<<< HEAD
from pandas import DataFrame
from pydantic import ConfigDict, conlist, Field, field_validator, model_validator, \
    ValidationError
=======
from pydantic import ConfigDict, conlist, Field, field_validator
from xopt.errors import FeasibilityError
>>>>>>> d6b5db08

from xopt.pydantic import XoptBaseModel


# Enums for objectives and constraints
class ObjectiveEnum(str, Enum):
    MINIMIZE = "MINIMIZE"
    MAXIMIZE = "MAXIMIZE"
    EXPLORE = "EXPLORE"

    # Allow any case
    @classmethod
    def _missing_(cls, name):
        for member in cls:
            if member.name.lower() == name.lower():
                return member


class ConstraintEnum(str, Enum):
    LESS_THAN = "LESS_THAN"
    GREATER_THAN = "GREATER_THAN"

    # Allow any case
    @classmethod
    def _missing_(cls, name):
        if isinstance(name, str):
            for member in cls:
                if member.name.lower() == name.lower():
                    return member


class BaseVariable(XoptBaseModel):
    default_value: Optional[float] = None


class DiscreteVariable(BaseVariable):
    values: Tuple[float, ...]

    @model_validator(mode="after")
    def validate_values(self):
        # check to make sure all values are unqiue
        if not len(self.values) == len(set(self.values)):
            raise ValueError("value tuple must have all unique elements")
        return self


class ContinuousVariable(BaseVariable):
    domain: conlist(float, min_length=2, max_length=2)

    @model_validator(mode="after")
    def validate_bounds(self):
        # check to make sure bounds are correct
        if not self.domain[1] > self.domain[0]:
            raise ValueError(
                f"Bounds specified for {self.name} do not satisfy the "
                f"condition value[1] > value[0]."
            )
        return self


class FidelityVariable(ContinuousVariable):
    domain: conlist(float, min_length=2, max_length=2) = [0, 1]


class BaseConstraint(XoptBaseModel):
    pass


class LessThanConstraint(BaseConstraint):
    value: float


class GreaterThanConstraint(BaseConstraint):
    value: float


class BoundsConstraint(BaseConstraint):
    range: List[float]

    @field_validator("range")
    def validate_range(cls, value):
        if len(value) != 2 or value[0] >= value[1]:
            raise ValueError("'range' must have two numbers in ascending order.")
        return value


CONSTRAINT_CLASSES = {
    "LESS_THAN": LessThanConstraint,
    "GREATER_THAN": GreaterThanConstraint,
    "BOUNDS": BoundsConstraint,
}


# Base Objective Model
class BaseObjective(XoptBaseModel):
    pass


class MinimizeObjective(BaseObjective):
    pass


class MaximizeObjective(BaseObjective):
    pass


class CharacterizeObjective(BaseObjective):
    pass


class VirtualObjective(BaseObjective):
    observables: List[str]


OBJECTIVE_CLASSES = {
    "MINIMIZE": MinimizeObjective,
    "MAXIMIZE": MaximizeObjective,
    "CHARACTERIZE": CharacterizeObjective,
    "VIRTUAL": VirtualObjective
}


class VOCS(XoptBaseModel):
    """
    Variables, Objectives, Constraints, and other Settings (VOCS) data structure
    to describe optimization problems.

    Attributes
    ----------
    variables : Dict[str, conlist(float, min_length=2, max_length=2)]
        Input variable names with a list of minimum and maximum values.
    constraints : Dict[str, conlist(Union[float, ConstraintEnum], min_length=2, max_length=2)]
        Constraint names with a list of constraint type and value.
    objectives : Dict[str, ObjectiveEnum]
        Objective names with type of objective.
    constants : Dict[str, Any]
        Constant names and values passed to evaluate function.
    observables : List[str]
        Observation names tracked alongside objectives and constraints.

    Methods
    -------
    from_yaml(cls, yaml_text: str) -> 'VOCS'
        Create a VOCS object from a YAML string.
    as_yaml(self) -> str
        Convert the VOCS object to a YAML string.
    random_inputs(self, n: int = None, custom_bounds: dict = None, include_constants: bool = True, seed: int = None) -> list[dict]
        Uniform sampling of the variables.
    convert_dataframe_to_inputs(self, data: pd.DataFrame, include_constants: bool = True) -> pd.DataFrame
        Extracts only inputs from a dataframe.
    convert_numpy_to_inputs(self, inputs: np.ndarray, include_constants: bool = True) -> pd.DataFrame
        Convert 2D numpy array to list of dicts (inputs) for evaluation.
    variable_data(self, data: Union[pd.DataFrame, List[Dict], List[Dict]], prefix: str = "variable_") -> pd.DataFrame
        Returns a dataframe containing variables according to `vocs.variables` in sorted order.
    objective_data(self, data: Union[pd.DataFrame, List[Dict], List[Dict]], prefix: str = "objective_", return_raw: bool = False) -> pd.DataFrame
        Returns a dataframe containing objective data transformed according to `vocs.objectives`.
    constraint_data(self, data: Union[pd.DataFrame, List[Dict], List[Dict]], prefix: str = "constraint_") -> pd.DataFrame
        Returns a dataframe containing constraint data transformed according to `vocs.constraints`.
    observable_data(self, data: Union[pd.DataFrame, List[Dict], List[Dict]], prefix: str = "observable_") -> pd.DataFrame
        Returns a dataframe containing observable data.
    feasibility_data(self, data: Union[pd.DataFrame, List[Dict], List[Dict]], prefix: str = "feasible_") -> pd.DataFrame
        Returns a dataframe containing booleans denoting if a constraint is satisfied or not.
    normalize_inputs(self, input_points: pd.DataFrame) -> pd.DataFrame
        Normalize input data (transform data into the range [0,1]) based on the variable ranges defined in the VOCS.
    denormalize_inputs(self, input_points: pd.DataFrame) -> pd.DataFrame
        Denormalize input data (transform data from the range [0,1]) based on the variable ranges defined in the VOCS.
    validate_input_data(self, input_points: pd.DataFrame) -> None
        Validates input data. Raises an error if the input data does not satisfy requirements given by vocs.
    extract_data(self, data: pd.DataFrame, return_raw: bool = False, return_valid: bool = False) -> tuple
        Split dataframe into separate dataframes for variables, objectives and constraints based on vocs.
    select_best(self, data: pd.DataFrame, n: int = 1) -> tuple
        Get the best value and point for a given data set based on vocs.
    cumulative_optimum(self, data: pd.DataFrame) -> pd.DataFrame
        Returns the cumulative optimum for the given DataFrame.
    """

<<<<<<< HEAD
    variables: Dict[str, Union[ContinuousVariable, DiscreteVariable, FidelityVariable]]
    constraints: Dict[
        str, Union[LessThanConstraint, GreaterThanConstraint, BoundsConstraint]
=======
    variables: dict[str, conlist(float, min_length=2, max_length=2)] = Field(
        default={},
        description="input variable names with a list of minimum and maximum values",
    )
    constraints: dict[
        str, conlist(Union[float, ConstraintEnum], min_length=2, max_length=2)
>>>>>>> d6b5db08
    ] = Field(
        default={},
        description="constraint names with a list of constraint type and value",
    )
<<<<<<< HEAD
    objectives: Dict[
        str,
        Union[
            MinimizeObjective, MaximizeObjective, CharacterizeObjective, VirtualObjective]
    ] = Field(
=======
    objectives: dict[str, ObjectiveEnum] = Field(
>>>>>>> d6b5db08
        default={}, description="objective names with type of objective"
    )
    constants: dict[str, Any] = Field(
        default={}, description="constant names and values passed to evaluate function"
    )
    observables: list[str] = Field(
        default=[],
        description="observation names tracked alongside objectives and constraints",
    )

    model_config = ConfigDict(
        validate_assignment=True, use_enum_values=True, extra="forbid"
    )

    @field_validator("variables", mode="before")
    def validate_variables(cls, v):
        assert isinstance(v, dict)
        for name, val in v.items():
            if isinstance(val, BaseVariable):
                v[name] = val
            elif isinstance(val, list):
                # if the length of the list is 2 we assume a continuous variable,
                # otherwise it's a discrete variable
                if len(val) == 2:
                    v[name] = ContinuousVariable(domain=val)
                else:
                    v[name] = DiscreteVariable(values=val)
            elif isinstance(val, dict):
                variable_type = val.pop("type")
                try:
                    class_ = globals()[variable_type]
                except KeyError:
                    raise ValueError(f"constraint type {variable_type} is not "
                                     f"available")
                v[name] = class_(**val)

            else:
                raise ValueError(f"variable input type {type(val)} not supported")

        return v

    @field_validator("constraints", mode="before")
    def validate_constraints(cls, v):
        assert isinstance(v, dict)
        for name, val in v.items():
            if isinstance(val, BaseConstraint):
                v[name] = val
            elif isinstance(val, dict):
                constraint_type = val.pop("type")
                try:
                    class_ = globals()[constraint_type]
                except KeyError:
                    raise ValueError(f"constraint type {constraint_type} is not "
                                     f"available")
                v[name] = class_(**val)
            elif isinstance(val, list):
                if not isinstance(val[0], str):
                    raise ValueError(f"constraint type {val[0]} must be a string if "
                                     f"specified by a list")

                constraint_type = val[0].upper()
                if constraint_type not in CONSTRAINT_CLASSES:
                    raise ValueError(
                        f"Constraint type '{constraint_type}' is not supported for '{name}'.")

                # Dynamically create the constraint instance
                if constraint_type == "BOUNDS":
                    v[name] = CONSTRAINT_CLASSES[constraint_type](range=val[1:])
                else:
                    if len(val) < 2:
                        raise ValueError(f"constraint {val} is not correctly "
                                         "specified")
                    v[name] = CONSTRAINT_CLASSES[constraint_type](value=val[1])

            else:
                raise ValueError(f"constraint input type {type(val)} not supported")

        return v

    @field_validator("objectives", mode="before")
    def validate_objectives(cls, v):
        assert isinstance(v, dict)
        for name, val in v.items():
            if isinstance(val, BaseObjective):
                v[name] = val
            elif isinstance(val, dict):
                objective_type = val.pop("type")
                try:
                    class_ = globals()[objective_type]
                except KeyError:
                    raise ValueError(f"objective type {objective_type} is not "
                                     f"available")
                v[name] = class_(**val)
            elif isinstance(val, str):
                # Dynamically create the objective instance
                if val in ["MINIMIZE", "MAXIMIZE", "CHARACTERIZE"]:
                    v[name] = OBJECTIVE_CLASSES[val]()
                elif val == "VIRTUAL":
                    # TODO: handle virtual objectives
                    pass
                else:
                    raise ValueError(
                            f"Objective type '{val}' is not supported for '{name}'.")
            else:
                raise ValueError(f"objective input type {type(val)} not supported")

        return v

    @classmethod
    def from_yaml(cls, yaml_text: str) -> "VOCS":
        """
        Create a VOCS object from a YAML string.

        Parameters
        ----------
        yaml_text : str
            The YAML string to create the VOCS object from.

        Returns
        -------
        VOCS
            The created VOCS object.
        """
        loaded = yaml.safe_load(yaml_text)
        return cls(**loaded)

    def as_yaml(self) -> str:
        """
        Convert the VOCS object to a YAML string.

        Returns
        -------
        str
            The YAML string representation of the VOCS object.
        """
        return yaml.dump(self.model_dump(), default_flow_style=None, sort_keys=False)

    @property
    def bounds(self) -> np.ndarray:
        """
        Returns a bounds array (mins, maxs) of shape (2, n_variables).
        Arrays of lower and upper bounds can be extracted by:
            mins, maxs = vocs.bounds

        Returns
        -------
        np.ndarray
            The bounds array.
        """
        return np.array([v for _, v in sorted(self.variables.items())]).T

    @property
    def variable_names(self) -> list[str]:
        """Returns a sorted list of variable names"""
        return list(sorted(self.variables.keys()))

    @property
    def objective_names(self) -> list[str]:
        """Returns a sorted list of objective names"""
        return list(sorted(self.objectives.keys()))

    @property
    def constraint_names(self) -> list[str]:
        """Returns a sorted list of constraint names"""
        if self.constraints is None:
            return []
        return list(sorted(self.constraints.keys()))

    @property
    def observable_names(self) -> list[str]:
        """Returns a sorted list of observable names"""
        return sorted(self.observables)

    @property
    def output_names(self) -> list[str]:
        """
        Returns a list of expected output keys:
            (objectives + constraints + observables)
        Each sub-list is sorted.

        Returns
        -------
        List[str]
            The list of expected output keys.
        """
        full_list = self.objective_names
        for ele in self.constraint_names:
            if ele not in full_list:
                full_list += [ele]

        for ele in self.observable_names:
            if ele not in full_list:
                full_list += [ele]

        return full_list

    @property
    def constant_names(self) -> list[str]:
        """Returns a sorted list of constant names"""
        if self.constants is None:
            return []
        return list(sorted(self.constants.keys()))

    @property
    def all_names(self) -> list[str]:
        """Returns all vocs names (variables, constants, objectives, constraints)"""
        return self.variable_names + self.constant_names + self.output_names

    @property
    def n_variables(self) -> int:
        """Returns the number of variables"""
        return len(self.variables)

    @property
    def n_constants(self) -> int:
        """Returns the number of constants"""
        return len(self.constants)

    @property
    def n_inputs(self) -> int:
        """Returns the number of inputs (variables and constants)"""
        return self.n_variables + self.n_constants

    @property
    def n_objectives(self) -> int:
        """Returns the number of objectives"""
        return len(self.objectives)

    @property
    def n_constraints(self) -> int:
        """Returns the number of constraints"""
        return len(self.constraints)

    @property
    def n_observables(self) -> int:
        """Returns the number of observables"""
        return len(self.observables)

    @property
    def n_outputs(self) -> int:
        """
        Returns the number of outputs
            len(objectives + constraints + observables)

        Returns
        -------
        int
            The number of outputs.
        """
        return len(self.output_names)

    def random_inputs(
<<<<<<< HEAD
            self,
            n: int = None,
            custom_bounds: dict = None,
            include_constants: bool = True,
            seed: int = None,
=======
        self,
        n: int = None,
        custom_bounds: dict[str, list[float]] = None,
        include_constants: bool = True,
        seed: int = None,
>>>>>>> d6b5db08
    ) -> list[dict]:
        """
        Uniform sampling of the variables.

        Returns a dict of inputs.

        If include_constants, the vocs.constants are added to the dict.

        Parameters
        ----------
        n : int, optional
            Number of samples to generate. Defaults to None.
        custom_bounds : dict, optional
            Custom bounds for the variables. Defaults to None.
        include_constants : bool, optional
            Whether to include constants in the inputs. Defaults to True.
        seed : int, optional
            Seed for the random number generator. Defaults to None.

        Returns
        -------
        list[dict]
            A list of dictionaries containing the sampled inputs.
        """
        inputs = {}
        if seed is None:
            rng_sample_function = np.random.random
        else:
            rng = np.random.default_rng(seed=seed)
            rng_sample_function = rng.random

        bounds = clip_variable_bounds(self, custom_bounds)

        for key, val in bounds.items():  # No need to sort here
            a, b = val
            x = rng_sample_function(n)
            inputs[key] = x * a + (1 - x) * b

        # Constants
        if include_constants and self.constants is not None:
            inputs.update(self.constants)

        if n is None:
            return [inputs]
        else:
            return pd.DataFrame(inputs).to_dict("records")

    def grid_inputs(
        self,
        n: int | dict[str, int],
        custom_bounds: dict = None,
        include_constants: bool = True,
    ) -> pd.DataFrame:
        """
        Generate a meshgrid of inputs.

        Parameters
        ----------
        n : Union[int, Dict[str, int]]
            Number of points to generate along each axis. If an integer is provided, the same number of points
            is used for all variables. If a dictionary is provided, it should have variable names as keys and
            the number of points as values.
        custom_bounds : dict, optional
            Custom bounds for the variables. If None, the default bounds from `self.variables` are used.
            The dictionary should have variable names as keys and a list of two values [min, max] as values.
        include_constants : bool, optional
            If True, include constant values from `self.constants` in the output DataFrame.

        Returns
        -------
        pd.DataFrame
            A DataFrame containing the generated meshgrid of inputs. Each column corresponds to a variable,
            and each row represents a point in the grid.

        Raises
        ------
        TypeError
            If `custom_bounds` is not a dictionary.
        ValueError
            If `custom_bounds` are not valid or are outside the domain of `self.variables`.

        Warns
        -----
        RuntimeWarning
            If `custom_bounds` are clipped by the bounds of `self.variables`.

        Notes
        -----
        The function generates a meshgrid of inputs based on the specified bounds. If `custom_bounds` are provided,
        they are validated and clipped to ensure they lie within the domain of `self.variables`. The resulting meshgrid
        is flattened and returned as a DataFrame. If `include_constants` is True, constant values from `self.constants`
        are added to the DataFrame.
        """
        bounds = clip_variable_bounds(self, custom_bounds)

        grid_axes = []
        for key, val in bounds.items():
            if isinstance(n, int):
                num_points = n
            elif isinstance(n, dict) and key in n:
                num_points = n[key]
            else:
                raise ValueError(
                    f"Number of points for variable '{key}' not specified."
                )
            grid_axes.append(np.linspace(val[0], val[1], num_points))

        mesh = np.meshgrid(*grid_axes)
        inputs = {key: mesh[i].flatten() for i, key in enumerate(bounds.keys())}

        if include_constants and self.constants is not None:
            for key, value in self.constants.items():
                inputs[key] = np.full_like(next(iter(inputs.values())), value)

        return pd.DataFrame(inputs)

    def convert_dataframe_to_inputs(
<<<<<<< HEAD
            self, data: pd.DataFrame, include_constants=True
=======
        self, data: pd.DataFrame, include_constants: bool = True
>>>>>>> d6b5db08
    ) -> pd.DataFrame:
        """
        Extracts only inputs from a dataframe.
        This will add constants if `include_constants` is true.

        Parameters
        ----------
        data : pd.DataFrame
            The dataframe to extract inputs from.
        include_constants : bool, optional
            Whether to include constants in the inputs. Defaults to True.

        Returns
        -------
        pd.DataFrame
            A dataframe containing the extracted inputs.
        """
        # make sure that the df keys only contain vocs variables
        if not set(self.variable_names) == set(data.keys()):
            raise ValueError(
                "input dataframe column set must equal set of vocs variables"
            )

        # only keep the variables
        inner_copy = data.copy()

        # append constants if requested
        if include_constants:
            constants = self.constants
            if constants is not None:
                for name, val in constants.items():
                    inner_copy[name] = val

        return inner_copy

    def convert_numpy_to_inputs(
<<<<<<< HEAD
            self, inputs: np.ndarray, include_constants=True
=======
        self, inputs: np.ndarray, include_constants: bool = True
>>>>>>> d6b5db08
    ) -> pd.DataFrame:
        """
        Convert 2D numpy array to list of dicts (inputs) for evaluation.
        Assumes that the columns of the array match correspond to
        `sorted(self.vocs.variables.keys())`

        Parameters
        ----------
        inputs : np.ndarray
            The 2D numpy array to convert.
        include_constants : bool, optional
            Whether to include constants in the inputs. Defaults to True.

        Returns
        -------
        pd.DataFrame
            A dataframe containing the converted inputs.
        """
        df = pd.DataFrame(inputs, columns=self.variable_names)
        return self.convert_dataframe_to_inputs(df, include_constants)

    def variable_data(
<<<<<<< HEAD
            self,
            data: Union[pd.DataFrame, List[Dict], List[Dict]],
            prefix: str = "variable_",
=======
        self,
        data: pd.DataFrame | list[dict],
        prefix: str = "variable_",
>>>>>>> d6b5db08
    ) -> pd.DataFrame:
        """
        Returns a dataframe containing variables according to `vocs.variables` in sorted order.

        Parameters
        ----------
        data : Union[pd.DataFrame, List[Dict]]
            The data to be processed.
        prefix : str, optional
            Prefix added to column names. Defaults to "variable_".

        Returns
        -------
        pd.DataFrame
            The processed dataframe.
        """
        return form_variable_data(self.variables, data, prefix=prefix)

    def objective_data(
<<<<<<< HEAD
            self,
            data: Union[pd.DataFrame, List[Dict], List[Dict]],
            prefix: str = "objective_",
            return_raw=False,
=======
        self,
        data: pd.DataFrame | list[dict],
        prefix: str = "objective_",
        return_raw: bool = False,
>>>>>>> d6b5db08
    ) -> pd.DataFrame:
        """
        Returns a dataframe containing objective data transformed according to
        `vocs.objectives` such that we always assume minimization.

        Parameters
        ----------
        data : Union[pd.DataFrame, List[Dict]]
            The data to be processed.
        prefix : str, optional
            Prefix added to column names. Defaults to "objective_".
        return_raw : bool, optional
            Whether to return raw objective data. Defaults to False.

        Returns
        -------
        pd.DataFrame
            The processed dataframe.
        """
        return form_objective_data(self.objectives, data, prefix, return_raw)

    def constraint_data(
<<<<<<< HEAD
            self,
            data: Union[pd.DataFrame, List[Dict], List[Dict]],
            prefix: str = "constraint_",
=======
        self,
        data: pd.DataFrame | list[dict],
        prefix: str = "constraint_",
>>>>>>> d6b5db08
    ) -> pd.DataFrame:
        """
        Returns a dataframe containing constraint data transformed according to
        `vocs.constraints` such that values that satisfy each constraint are negative.

        Parameters
        ----------
        data : Union[pd.DataFrame, List[Dict]]
            The data to be processed.
        prefix : str, optional
            Prefix added to column names. Defaults to "constraint_".

        Returns
        -------
        pd.DataFrame
            The processed dataframe.
        """
        return form_constraint_data(self.constraints, data, prefix)

    def observable_data(
<<<<<<< HEAD
            self,
            data: Union[pd.DataFrame, List[Dict], List[Dict]],
            prefix: str = "observable_",
=======
        self,
        data: pd.DataFrame | list[dict],
        prefix: str = "observable_",
>>>>>>> d6b5db08
    ) -> pd.DataFrame:
        """
        Returns a dataframe containing observable data.

        Parameters
        ----------
        data : Union[pd.DataFrame, List[Dict]]
            The data to be processed.
        prefix : str, optional
            Prefix added to column names. Defaults to "observable_".

        Returns
        -------
        pd.DataFrame
            The processed dataframe.
        """
        return form_observable_data(self.observable_names, data, prefix)

    def feasibility_data(
<<<<<<< HEAD
            self,
            data: Union[pd.DataFrame, List[Dict], List[Dict]],
            prefix: str = "feasible_",
=======
        self,
        data: pd.DataFrame | list[dict],
        prefix: str = "feasible_",
>>>>>>> d6b5db08
    ) -> pd.DataFrame:
        """
        Returns a dataframe containing booleans denoting if a constraint is satisfied or
        not. Returned dataframe also contains a column `feasible` which denotes if
        all constraints are satisfied.

        Parameters
        ----------
        data : Union[pd.DataFrame, List[Dict]]
            The data to be processed.
        prefix : str, optional
            Prefix added to column names. Defaults to "feasible_".

        Returns
        -------
        pd.DataFrame
            The processed dataframe.
        """
        return form_feasibility_data(self.constraints, data, prefix)

    def normalize_inputs(self, input_points: pd.DataFrame) -> pd.DataFrame:
        """
        Normalize input data (transform data into the range [0,1]) based on the
        variable ranges defined in the VOCS.

        Parameters
        ----------
        input_points : pd.DataFrame
            A DataFrame containing input data to be normalized.

        Returns
        -------
        pd.DataFrame
            A DataFrame with input data in the range [0,1] corresponding to the
            specified variable ranges. Contains columns equal to the intersection
            between `input_points` and `vocs.variable_names`.

        Notes
        -----

        If the input DataFrame is empty or no variable information is available in
        the VOCS, an empty DataFrame is returned.

        """
        normed_data = {}
        for name in self.variable_names:
            if name in input_points.columns:
                width = self.variables[name][1] - self.variables[name][0]
                normed_data[name] = (
                                            input_points[name] - self.variables[name][0]
                                    ) / width

        if len(normed_data):
            return pd.DataFrame(normed_data)
        else:
            return pd.DataFrame([])

    def denormalize_inputs(self, input_points: pd.DataFrame) -> pd.DataFrame:
        """
        Denormalize input data (transform data from the range [0,1]) based on the
        variable ranges defined in the VOCS.

        Parameters
        ----------
        input_points : pd.DataFrame
            A DataFrame containing normalized input data in the range [0,1].

        Returns
        -------
        pd.DataFrame
            A DataFrame with denormalized input data corresponding to the
            specified variable ranges. Contains columns equal to the intersection
            between `input_points` and `vocs.variable_names`.

        Notes
        -----

        If the input DataFrame is empty or no variable information is available in
        the VOCS, an empty DataFrame is returned.

        """
        denormed_data = {}
        for name in self.variable_names:
            if name in input_points.columns:
                width = self.variables[name][1] - self.variables[name][0]
                denormed_data[name] = (
                        input_points[name] * width + self.variables[name][0]
                )

        if len(denormed_data):
            return pd.DataFrame(denormed_data)
        else:
            return pd.DataFrame([])

    def validate_input_data(self, input_points: pd.DataFrame) -> None:
        """
        Validates input data. Raises an error if the input data does not satisfy
        requirements given by vocs.

        Parameters
        ----------
            input_points : DataFrame
                Input data to be validated.

        Returns
        -------
            None

        Raises
        ------
            ValueError: if input data does not satisfy requirements.
        """
        validate_input_data(self, input_points)

    def extract_data(self, data: pd.DataFrame, return_raw=False, return_valid=False):
        """
        split dataframe into seperate dataframes for variables, objectives and
        constraints based on vocs - objective data is transformed based on
        `vocs.objectives` properties

        Parameters
        ----------
            data: DataFrame
                Dataframe to be split
            return_raw : bool, optional
                If True, return untransformed objective data
            return_valid : bool, optional
                If True, only return data that satisfies all of the contraint
                conditions.

        Returns
        -------
            variable_data : DataFrame
                Dataframe containing variable data
            objective_data : DataFrame
                Dataframe containing objective data
            constraint_data : DataFrame
                Dataframe containing constraint data
            observable_data : DataFrame
                Dataframe containing observable data
        """
        variable_data = self.variable_data(data, "")
        objective_data = self.objective_data(data, "", return_raw)
        constraint_data = self.constraint_data(data, "")
        observable_data = self.observable_data(data, "")

        if return_valid:
            feasible_status = self.feasibility_data(data)["feasible"]
            return (
                variable_data.loc[feasible_status, :],
                objective_data.loc[feasible_status, :],
                constraint_data.loc[feasible_status, :],
                observable_data.loc[feasible_status, :],
            )

        return variable_data, objective_data, constraint_data, observable_data

    def select_best(self, data: pd.DataFrame, n: int = 1):
        """
        get the best value and point for a given data set based on vocs
        - does not work for multi-objective problems
        - data that violates any constraints is ignored

        Parameters
        ----------
            data: DataFrame
                Dataframe to select best point from
            n: int, optional
                Number of best points to return

        Returns
        -------
            index: index of best point
            value: value of best point
            params: input parameters that give the best point
        """
        if self.n_objectives != 1:
            raise NotImplementedError(
                "cannot select best point when n_objectives is not 1"
            )

        if data.empty:
            raise RuntimeError("cannot select best point if dataframe is empty")

        feasible_data = self.feasibility_data(data)
        if feasible_data.empty or (~feasible_data["feasible"]).all():
            raise FeasibilityError(
                "Cannot select best point if no points satisfy the given constraints. "
            )

        ascending_flag = {"MINIMIZE": True, "MAXIMIZE": False}
        obj = self.objectives[self.objective_names[0]]
        obj_name = self.objective_names[0]

        res = (
            data.loc[feasible_data["feasible"], :]
            .sort_values(obj_name, ascending=ascending_flag[obj])
            .loc[:, obj_name]
            .iloc[:n]
        )

        params = data.loc[res.index, self.variable_names].to_dict(orient="records")[0]

        return (
            res.index.to_numpy(copy=True, dtype=int),
            res.to_numpy(copy=True, dtype=float),
            params,
        )

    def cumulative_optimum(self, data: pd.DataFrame) -> pd.DataFrame:
        """
        Returns the cumulative optimum for the given DataFrame.

        Parameters
        ----------
        data: DataFrame
            Data for which the cumulative optimum shall be calculated.

        Returns
        -------
        DataFrame
            Cumulative optimum for the given DataFrame.

        """
        if not self.objectives:
            raise RuntimeError("No objectives defined.")
        if data.empty:
            return pd.DataFrame()
        obj_name = self.objective_names[0]
        obj = self.objectives[obj_name]
        get_opt = np.nanmax if obj == "MAXIMIZE" else np.nanmin
        feasible = self.feasibility_data(data)["feasible"]
        feasible_obj_values = [
            data[obj_name].values[i] if feasible[i] else np.nan
            for i in range(len(data))
        ]
        cumulative_optimum = np.array(
            [get_opt(feasible_obj_values[: i + 1]) for i in range(len(data))]
        )
        return pd.DataFrame({f"best_{obj_name}": cumulative_optimum}, index=data.index)


# --------------------------------
# dataframe utilities

OBJECTIVE_WEIGHT = {"MINIMIZE": 1.0, "MAXIMIZE": -1.0}


def form_variable_data(
    variables: dict | pd.DataFrame, data, prefix="variable_"
) -> pd.DataFrame:
    """
    Use variables dict to form a dataframe.
    """
    if not variables:
        return pd.DataFrame([])

    if not isinstance(data, pd.DataFrame):
        data = pd.DataFrame(data)

    # Pick out columns in right order
    variables = sorted(variables)
    vdata = data.loc[:, variables].copy()
    # Rename to add prefix
    vdata.rename({k: prefix + k for k in variables})
    return vdata


def form_objective_data(
<<<<<<< HEAD
        objectives: Dict, data, prefix="objective_", return_raw: bool = False
):
=======
    objectives: dict, data, prefix="objective_", return_raw: bool = False
) -> pd.DataFrame:
>>>>>>> d6b5db08
    """
    Use objective dict and data (dataframe) to generate objective data (dataframe)

    Weights are applied to convert all objectives into minimization form unless
    `return_raw` is True

    Returns a dataframe with the objective data intended to be minimized.

    Missing or nan values will be filled with: np.inf

    """
    if not objectives:
        return pd.DataFrame([])

    if not isinstance(data, pd.DataFrame):
        data = pd.DataFrame(data)

    objectives_names = sorted(objectives.keys())

    if set(data.columns).issuperset(set(objectives_names)):
        # have all objectives, dont need to fill in missing ones
        weights = np.ones(len(objectives_names))
        for i, k in enumerate(objectives_names):
            operator = objectives[k].upper()
            if operator not in OBJECTIVE_WEIGHT:
                raise ValueError(f"Unknown objective operator: {operator}")

            weights[i] = 1.0 if return_raw else OBJECTIVE_WEIGHT[operator]

        oarr = data.loc[:, objectives_names].to_numpy(copy=True, dtype=float) * weights
        oarr[np.isnan(oarr)] = np.inf
        odata = pd.DataFrame(
            oarr, columns=[prefix + k for k in objectives_names], index=data.index
        )
    else:
        # have to do this way because of missing objectives, even if slow
        # TODO: pre-allocate 2D array
        length = data.shape[0]
        array_list = []
        for i, k in enumerate(objectives_names):
            if k not in data:
                array_list.append(np.full((length, 1), np.inf))
                continue
            operator = objectives[k].upper()
            if operator not in OBJECTIVE_WEIGHT:
                raise ValueError(f"Unknown objective operator: {operator}")

            weight = 1.0 if return_raw else OBJECTIVE_WEIGHT[operator]
            arr = data.loc[:, [k]].to_numpy(copy=True, dtype=float) * weight
            arr[np.isnan(arr)] = np.inf
            array_list.append(arr)

        odata = pd.DataFrame(
            np.hstack(array_list),
            columns=[prefix + k for k in objectives_names],
            index=data.index,
        )

    return odata


def form_constraint_data(
    constraints: dict, data: pd.DataFrame, prefix="constraint_"
) -> pd.DataFrame:
    """
    Use constraint dict and data (dataframe) to generate constraint data (dataframe). A
    constraint is satisfied if the evaluation is < 0.

    Parameters
    ----------
        constraints: dict
            Dictionary of constraints
        data: DataFrame
            Dataframe with the data to be evaluated
        prefix: str, optional
            Prefix to use for the transformed data in the dataframe

    Returns a dataframe with the constraint data.

    Missing or nan values will be filled with: np.inf

    """
    if not constraints:
        return pd.DataFrame([])

    data = pd.DataFrame(data)  # cast to dataframe

    cdata = pd.DataFrame(index=data.index)

    for k in sorted(list(constraints)):
        # Protect against missing data
        if k not in data:
            cdata[prefix + k] = np.inf
            continue

        x = data[k].astype(float)
        op, d = constraints[k]
        op = op.upper()  # Allow any case

        if op == "GREATER_THAN":  # x > d -> x-d > 0
            cvalues = -(x - d)
        elif op == "LESS_THAN":  # x < d -> d-x > 0
            cvalues = -(d - x)
        else:
            raise ValueError(f"Unknown constraint operator: {op}")

        cdata[prefix + k] = cvalues.fillna(np.inf)  # Protect against nans
    return cdata.astype(float)


def form_observable_data(
    observables: list, data: pd.DataFrame, prefix="observable_"
) -> pd.DataFrame:
    """
    Use constraint dict and data (dataframe) to generate constraint data (dataframe). A
    constraint is satisfied if the evaluation is < 0.

    Parameters
    ----------
        observables: dict
            Dictionary of observables
        data: DataFrame
            Dataframe with the data to be evaluated
        prefix: str, optional
            Prefix to use for the transformed data in the dataframe

    Returns a dataframe with the constraint data.

    Missing or nan values will be filled with: np.inf

    """
    if not observables:
        return pd.DataFrame([])

    data = pd.DataFrame(data)  # cast to dataframe

    cdata = pd.DataFrame(index=data.index)

    for k in observables:
        # Protect against missing data
        if k not in data:
            cdata[prefix + k] = np.inf
            continue

        ovalues = data[k]
        cdata[prefix + k] = ovalues.fillna(np.inf)  # Protect against nans
    return cdata


def form_feasibility_data(constraints: dict, data, prefix="feasible_") -> pd.DataFrame:
    """
    Use constraint dict and data to identify feasible points in the dataset.

    Returns a dataframe with the feasible data.
    """
    if not constraints:
        df = pd.DataFrame(index=data.index)
        df["feasible"] = True
        return df

    data = pd.DataFrame(data)
    c_prefix = "constraint_"
    cdata = form_constraint_data(constraints, data, prefix=c_prefix)
    fdata = pd.DataFrame()

    for k in sorted(list(constraints)):
        fdata[prefix + k] = cdata[c_prefix + k].astype(float) <= 0
    # if all row values are true, then the row is feasible
    fdata["feasible"] = fdata.all(axis=1)
    return fdata


def validate_input_data(vocs: VOCS, data: pd.DataFrame) -> None:
    variable_data = data.loc[:, vocs.variable_names].values
    bounds = vocs.bounds

    is_out_of_bounds_lower = variable_data < bounds[0, :]
    is_out_of_bounds_upper = variable_data > bounds[1, :]
    bad_mask = np.logical_or(is_out_of_bounds_upper, is_out_of_bounds_lower)
    any_bad = bad_mask.any()

    if any_bad:
        raise ValueError(
            f"input points at indices {np.nonzero(bad_mask.any(axis=0))} are not valid"
        )


def validate_variable_bounds(variable_dict: dict[str, list[float]]):
    """
    Check to make sure that bounds for variables are specified correctly. Raises
    ValueError if anything is incorrect
    """

    for name, value in variable_dict.items():
        if not isinstance(value, list):
            raise ValueError(f"Bounds specified for `{name}` must be a list.")
        if not len(value) == 2:
            raise ValueError(
                f"Bounds specified for `{name}` must be a list of length 2."
            )
        if not value[1] > value[0]:
            raise ValueError(
                f"Bounds specified for `{name}` do not satisfy the "
                f"condition value[1] > value[0]."
            )


def clip_variable_bounds(
    vocs: VOCS, custom_bounds: dict[str, list[float]]
) -> dict[str, list[float]]:
    """
    Return new bounds as intersection of vocs and custom bounds
    """
    if custom_bounds is None:
        final_bounds = vocs.variables
    else:
        variable_bounds = vocs.variables

        if not isinstance(custom_bounds, dict):
            raise TypeError("`custom_bounds` must be a dict")

        try:
            validate_variable_bounds(custom_bounds)
        except ValueError:
            raise ValueError("specified `custom_bounds` not valid")

        vars_clipped_lb_list = []
        vars_clipped_ub_list = []

        final_bounds = {}
        for var, (lb, ub) in variable_bounds.items():
            if var in custom_bounds:
                clb = custom_bounds[var][0]
                cub = custom_bounds[var][1]
                if clb >= ub:
                    # we already checked that clb < cub, so this is always an error
                    raise ValueError(
                        f"specified `custom_bounds` for {var} is outside vocs domain"
                    )
                if clb >= lb:
                    flb = clb
                else:
                    vars_clipped_lb_list.append(var)
                    flb = lb
                if cub <= ub:
                    fub = cub
                else:
                    vars_clipped_ub_list.append(var)
                    fub = ub
                final_bounds[var] = [flb, fub]
            else:
                final_bounds[var] = [lb, ub]

        if vars_clipped_lb_list:
            warnings.warn(
                f"custom bounds lower value exceeded vocs: {vars_clipped_lb_list}",
                RuntimeWarning,
            )
        if vars_clipped_ub_list:
            warnings.warn(
                f"custom bounds upper value exceeded vocs: {vars_clipped_ub_list}",
                RuntimeWarning,
            )

    return final_bounds<|MERGE_RESOLUTION|>--- conflicted
+++ resolved
@@ -1,22 +1,13 @@
 import warnings
 from enum import Enum
-<<<<<<< HEAD
-from typing import Any, Dict, List, Union, Optional, Tuple
-=======
-from typing import Any, Union
->>>>>>> d6b5db08
+from typing import Any, Union, Optional, Tuple
 
 import numpy as np
 import pandas as pd
 import yaml
-<<<<<<< HEAD
-from pandas import DataFrame
 from pydantic import ConfigDict, conlist, Field, field_validator, model_validator, \
     ValidationError
-=======
-from pydantic import ConfigDict, conlist, Field, field_validator
 from xopt.errors import FeasibilityError
->>>>>>> d6b5db08
 
 from xopt.pydantic import XoptBaseModel
 
@@ -193,31 +184,21 @@
         Returns the cumulative optimum for the given DataFrame.
     """
 
-<<<<<<< HEAD
-    variables: Dict[str, Union[ContinuousVariable, DiscreteVariable, FidelityVariable]]
-    constraints: Dict[
-        str, Union[LessThanConstraint, GreaterThanConstraint, BoundsConstraint]
-=======
     variables: dict[str, conlist(float, min_length=2, max_length=2)] = Field(
         default={},
         description="input variable names with a list of minimum and maximum values",
     )
     constraints: dict[
         str, conlist(Union[float, ConstraintEnum], min_length=2, max_length=2)
->>>>>>> d6b5db08
     ] = Field(
         default={},
         description="constraint names with a list of constraint type and value",
     )
-<<<<<<< HEAD
     objectives: Dict[
         str,
         Union[
             MinimizeObjective, MaximizeObjective, CharacterizeObjective, VirtualObjective]
     ] = Field(
-=======
-    objectives: dict[str, ObjectiveEnum] = Field(
->>>>>>> d6b5db08
         default={}, description="objective names with type of objective"
     )
     constants: dict[str, Any] = Field(
@@ -470,19 +451,11 @@
         return len(self.output_names)
 
     def random_inputs(
-<<<<<<< HEAD
-            self,
-            n: int = None,
-            custom_bounds: dict = None,
-            include_constants: bool = True,
-            seed: int = None,
-=======
         self,
         n: int = None,
         custom_bounds: dict[str, list[float]] = None,
         include_constants: bool = True,
         seed: int = None,
->>>>>>> d6b5db08
     ) -> list[dict]:
         """
         Uniform sampling of the variables.
@@ -600,11 +573,7 @@
         return pd.DataFrame(inputs)
 
     def convert_dataframe_to_inputs(
-<<<<<<< HEAD
-            self, data: pd.DataFrame, include_constants=True
-=======
         self, data: pd.DataFrame, include_constants: bool = True
->>>>>>> d6b5db08
     ) -> pd.DataFrame:
         """
         Extracts only inputs from a dataframe.
@@ -641,11 +610,7 @@
         return inner_copy
 
     def convert_numpy_to_inputs(
-<<<<<<< HEAD
-            self, inputs: np.ndarray, include_constants=True
-=======
         self, inputs: np.ndarray, include_constants: bool = True
->>>>>>> d6b5db08
     ) -> pd.DataFrame:
         """
         Convert 2D numpy array to list of dicts (inputs) for evaluation.
@@ -668,15 +633,9 @@
         return self.convert_dataframe_to_inputs(df, include_constants)
 
     def variable_data(
-<<<<<<< HEAD
-            self,
-            data: Union[pd.DataFrame, List[Dict], List[Dict]],
-            prefix: str = "variable_",
-=======
         self,
         data: pd.DataFrame | list[dict],
         prefix: str = "variable_",
->>>>>>> d6b5db08
     ) -> pd.DataFrame:
         """
         Returns a dataframe containing variables according to `vocs.variables` in sorted order.
@@ -696,17 +655,10 @@
         return form_variable_data(self.variables, data, prefix=prefix)
 
     def objective_data(
-<<<<<<< HEAD
-            self,
-            data: Union[pd.DataFrame, List[Dict], List[Dict]],
-            prefix: str = "objective_",
-            return_raw=False,
-=======
         self,
         data: pd.DataFrame | list[dict],
         prefix: str = "objective_",
         return_raw: bool = False,
->>>>>>> d6b5db08
     ) -> pd.DataFrame:
         """
         Returns a dataframe containing objective data transformed according to
@@ -729,15 +681,9 @@
         return form_objective_data(self.objectives, data, prefix, return_raw)
 
     def constraint_data(
-<<<<<<< HEAD
-            self,
-            data: Union[pd.DataFrame, List[Dict], List[Dict]],
-            prefix: str = "constraint_",
-=======
         self,
         data: pd.DataFrame | list[dict],
         prefix: str = "constraint_",
->>>>>>> d6b5db08
     ) -> pd.DataFrame:
         """
         Returns a dataframe containing constraint data transformed according to
@@ -758,15 +704,9 @@
         return form_constraint_data(self.constraints, data, prefix)
 
     def observable_data(
-<<<<<<< HEAD
-            self,
-            data: Union[pd.DataFrame, List[Dict], List[Dict]],
-            prefix: str = "observable_",
-=======
         self,
         data: pd.DataFrame | list[dict],
         prefix: str = "observable_",
->>>>>>> d6b5db08
     ) -> pd.DataFrame:
         """
         Returns a dataframe containing observable data.
@@ -786,15 +726,9 @@
         return form_observable_data(self.observable_names, data, prefix)
 
     def feasibility_data(
-<<<<<<< HEAD
-            self,
-            data: Union[pd.DataFrame, List[Dict], List[Dict]],
-            prefix: str = "feasible_",
-=======
         self,
         data: pd.DataFrame | list[dict],
         prefix: str = "feasible_",
->>>>>>> d6b5db08
     ) -> pd.DataFrame:
         """
         Returns a dataframe containing booleans denoting if a constraint is satisfied or
@@ -1064,13 +998,8 @@
 
 
 def form_objective_data(
-<<<<<<< HEAD
-        objectives: Dict, data, prefix="objective_", return_raw: bool = False
-):
-=======
     objectives: dict, data, prefix="objective_", return_raw: bool = False
 ) -> pd.DataFrame:
->>>>>>> d6b5db08
     """
     Use objective dict and data (dataframe) to generate objective data (dataframe)
 
