--- conflicted
+++ resolved
@@ -1,18 +1,7 @@
 import warnings
-<<<<<<< HEAD
-
 import numpy as np
 import pandas as pd
 
-=======
-from enum import Enum
-from typing import Any, Iterable, cast
-
-import numpy as np
-import pandas as pd
-import yaml
-from pydantic import ConfigDict, Field, field_validator
->>>>>>> 6fb143c5
 from xopt.errors import FeasibilityError
 from gest_api.vocs import (
     VOCS,
@@ -62,23 +51,7 @@
         rng = np.random.default_rng(seed=seed)
         rng_sample_function = rng.random
 
-<<<<<<< HEAD
     bounds = clip_variable_bounds(vocs, custom_bounds)
-=======
-    # Allow any case
-    @classmethod
-    def _missing_(cls, value: object):
-        if value is None:
-            raise ValueError("ObjectiveEnum value cannot be None")
-        try:
-            sval = str(value)
-        except Exception:
-            raise ValueError(f"ObjectiveEnum value must be a string, got {type(value)}")
-        for member in cls:
-            if member.name.lower() == sval.lower():
-                return member
-        raise ValueError(f"Unknown ObjectiveEnum value: {value}")
->>>>>>> 6fb143c5
 
     for key, val in bounds.items():  # No need to sort here
         a, b = val
@@ -89,28 +62,10 @@
     if include_constants and vocs.constants is not None:
         inputs.update({name: ele.value for name, ele in vocs.constants.items()})
 
-<<<<<<< HEAD
     if n is None:
         return [inputs]
     else:
         return pd.DataFrame(inputs).to_dict("records")
-=======
-    # Allow any case
-    @classmethod
-    def _missing_(cls, value: object):
-        if value is None:
-            raise ValueError("ConstraintEnum value cannot be None")
-        try:
-            sval = str(value)
-        except Exception:
-            raise ValueError(
-                f"ConstraintEnum value must be a string, got {type(value)}"
-            )
-        for member in cls:
-            if member.name.lower() == sval.lower():
-                return member
-        raise ValueError(f"Unknown ConstraintEnum value: {value}")
->>>>>>> 6fb143c5
 
 
 def grid_inputs(
@@ -161,7 +116,6 @@
     is flattened and returned as a DataFrame. If `include_constants` is True, constant values from `vocs.constants`
     are added to the DataFrame.
     """
-<<<<<<< HEAD
     bounds = clip_variable_bounds(vocs, custom_bounds)
 
     grid_axes = []
@@ -176,718 +130,6 @@
 
     mesh = np.meshgrid(*grid_axes)
     inputs = {key: mesh[i].flatten() for i, key in enumerate(bounds.keys())}
-=======
-
-    variables: dict[str, tuple[float, float]] = Field(
-        default={},
-        description="input variable names with a list of minimum and maximum values",
-    )
-    constraints: dict[str, tuple[ConstraintEnum, float]] = Field(
-        default={},
-        description="constraint names with a list of constraint type and value",
-    )
-    objectives: dict[str, ObjectiveEnum] = Field(
-        default={}, description="objective names with type of objective"
-    )
-    constants: dict[str, Any] = Field(
-        default={}, description="constant names and values passed to evaluate function"
-    )
-    observables: list[str] = Field(
-        default=[],
-        description="observation names tracked alongside objectives and constraints",
-    )
-
-    model_config = ConfigDict(
-        validate_assignment=True, use_enum_values=True, extra="forbid"
-    )
-
-    @field_validator("variables", mode="before")
-    @classmethod
-    def fix_variables(cls, value: Any) -> dict[str, tuple[float, float]]:
-        if not isinstance(value, dict):
-            raise ValueError("must be a dictionary")
-
-        for key, val in value.items():
-            if not isinstance(key, str):
-                raise ValueError("variable keys must be strings")
-
-            if not isinstance(val, Iterable):
-                raise ValueError("constraint values must be iterable")
-
-            if len(val) != 2:
-                raise ValueError("variable bounds must have length 2")
-
-            # convert lists to tuples
-            if not isinstance(val, tuple):
-                try:
-                    _val = tuple(val)
-                    value[key] = _val
-                except Exception as e:
-                    raise ValueError(
-                        f"could not convert list to tuple for key '{key}'"
-                    ) from e
-
-            # convert elements to float
-            try:
-                _val = (float(val[0]), float(val[1]))
-                value[key] = _val
-            except Exception as e:
-                raise ValueError(
-                    f"could not convert {val} to tuple of floats for key '{key}'"
-                ) from e
-
-        _value = cast(dict[str, tuple[float, float]], value)
-
-        return _value
-
-    @field_validator("variables", mode="after")
-    @classmethod
-    def correct_bounds_specification(cls, v: dict[str, tuple[float, float]]):
-        validate_variable_bounds(v)
-        return v
-
-    @field_validator("constraints", mode="before")
-    @classmethod
-    def fix_constraints(cls, value: Any) -> dict[str, tuple[ConstraintEnum, float]]:
-        if not isinstance(value, dict):
-            raise ValueError("must be a dictionary")
-
-        for key, val in value.items():
-            if not isinstance(key, str):
-                raise ValueError("constraint keys must be strings")
-
-            if not isinstance(val, Iterable):
-                raise ValueError("constraint values must be iterable")
-
-            if len(val) != 2:
-                raise ValueError("constraint bounds must have length 2")
-
-            # convert lists to tuples
-            if not isinstance(val, tuple):
-                try:
-                    _val = tuple(val)
-                    value[key] = _val
-                except Exception as e:
-                    raise ValueError(
-                        f"could not convert list to tuple for key '{key}'"
-                    ) from e
-
-            # convert first element to constraint enum
-            try:
-                _val = ConstraintEnum(val[0])
-                value[key] = (_val, val[1])
-            except Exception:
-                raise ValueError(f"unknown constraint type '{val[0]}' for key '{key}'")
-
-            # convert second element to float
-            try:
-                _val = float(val[1])
-                value[key] = (val[0], _val)
-            except Exception as e:
-                raise ValueError(
-                    f"could not convert {val[1]} to float for key '{key}'"
-                ) from e
-
-        _value = cast(dict[str, tuple[ConstraintEnum, float]], value)
-
-        return _value
-
-    @field_validator("constraints", mode="after")
-    @classmethod
-    def correct_list_types(cls, v: dict[str, tuple[str, float]]):
-        """make sure that constraint list types are correct"""
-        for _, item in v.items():
-            if not isinstance(item[0], str):
-                raise ValueError(
-                    "constraint specification list must have the first "
-                    "element as a string`"
-                )
-
-            if not isinstance(item[1], float):
-                raise ValueError(
-                    "constraint specification list must have the second "
-                    "element as a float"
-                )
-
-        return v
-
-    @classmethod
-    def from_yaml(cls, yaml_text: str) -> "VOCS":
-        """
-        Create a VOCS object from a YAML string.
-
-        Parameters
-        ----------
-        yaml_text : str
-            The YAML string to create the VOCS object from.
-
-        Returns
-        -------
-        VOCS
-            The created VOCS object.
-        """
-        loaded = yaml.safe_load(yaml_text)
-        return cls(**loaded)
-
-    def as_yaml(self) -> str:
-        """
-        Convert the VOCS object to a YAML string.
-
-        Returns
-        -------
-        str
-            The YAML string representation of the VOCS object.
-        """
-        return yaml.dump(self.model_dump(), default_flow_style=None, sort_keys=False)
-
-    @property
-    def bounds(self) -> np.ndarray:
-        """
-        Returns a bounds array (mins, maxs) of shape (2, n_variables).
-        Arrays of lower and upper bounds can be extracted by:
-            mins, maxs = vocs.bounds
-
-        Returns
-        -------
-        np.ndarray
-            The bounds array.
-        """
-        return np.array([v for _, v in sorted(self.variables.items())]).T
-
-    @property
-    def variable_names(self) -> list[str]:
-        """Returns a sorted list of variable names"""
-        return list(sorted(self.variables.keys()))
-
-    @property
-    def objective_names(self) -> list[str]:
-        """Returns a sorted list of objective names"""
-        return list(sorted(self.objectives.keys()))
-
-    @property
-    def constraint_names(self) -> list[str]:
-        """Returns a sorted list of constraint names"""
-        if self.constraints is None:
-            return []
-        return list(sorted(self.constraints.keys()))
-
-    @property
-    def observable_names(self) -> list[str]:
-        """Returns a sorted list of observable names"""
-        return sorted(self.observables)
-
-    @property
-    def output_names(self) -> list[str]:
-        """
-        Returns a list of expected output keys:
-            (objectives + constraints + observables)
-        Each sub-list is sorted.
-
-        Returns
-        -------
-        List[str]
-            The list of expected output keys.
-        """
-        full_list = self.objective_names
-        for ele in self.constraint_names:
-            if ele not in full_list:
-                full_list += [ele]
-
-        for ele in self.observable_names:
-            if ele not in full_list:
-                full_list += [ele]
-
-        return full_list
-
-    @property
-    def constant_names(self) -> list[str]:
-        """Returns a sorted list of constant names"""
-        if self.constants is None:
-            return []
-        return list(sorted(self.constants.keys()))
-
-    @property
-    def all_names(self) -> list[str]:
-        """Returns all vocs names (variables, constants, objectives, constraints)"""
-        return self.variable_names + self.constant_names + self.output_names
-
-    @property
-    def n_variables(self) -> int:
-        """Returns the number of variables"""
-        return len(self.variables)
-
-    @property
-    def n_constants(self) -> int:
-        """Returns the number of constants"""
-        return len(self.constants)
-
-    @property
-    def n_inputs(self) -> int:
-        """Returns the number of inputs (variables and constants)"""
-        return self.n_variables + self.n_constants
-
-    @property
-    def n_objectives(self) -> int:
-        """Returns the number of objectives"""
-        return len(self.objectives)
-
-    @property
-    def n_constraints(self) -> int:
-        """Returns the number of constraints"""
-        return len(self.constraints)
-
-    @property
-    def n_observables(self) -> int:
-        """Returns the number of observables"""
-        return len(self.observables)
-
-    @property
-    def n_outputs(self) -> int:
-        """
-        Returns the number of outputs
-            len(objectives + constraints + observables)
-
-        Returns
-        -------
-        int
-            The number of outputs.
-        """
-        return len(self.output_names)
-
-    def random_inputs(
-        self,
-        n: int | None = None,
-        custom_bounds: dict[str, list[float]] | None = None,
-        include_constants: bool = True,
-        seed: int | None = None,
-    ) -> list[dict]:
-        """
-        Uniform sampling of the variables.
-
-        Returns a dict of inputs.
-
-        If include_constants, the vocs.constants are added to the dict.
-
-        Parameters
-        ----------
-        n : int, optional
-            Number of samples to generate. Defaults to None.
-        custom_bounds : dict, optional
-            Custom bounds for the variables. Defaults to None.
-        include_constants : bool, optional
-            Whether to include constants in the inputs. Defaults to True.
-        seed : int, optional
-            Seed for the random number generator. Defaults to None.
-
-        Returns
-        -------
-        list[dict]
-            A list of dictionaries containing the sampled inputs.
-        """
-        inputs = {}
-        if seed is None:
-            rng_sample_function = np.random.random
-        else:
-            rng = np.random.default_rng(seed=seed)
-            rng_sample_function = rng.random
-
-        bounds = clip_variable_bounds(self, custom_bounds)
-
-        for key, val in bounds.items():  # No need to sort here
-            a, b = val
-            x = rng_sample_function(n)
-            inputs[key] = x * a + (1 - x) * b
-
-        # Constants
-        if include_constants and self.constants is not None:
-            inputs.update(self.constants)
-
-        if n is None:
-            return [inputs]
-        else:
-            return pd.DataFrame(inputs).to_dict("records")
-
-    def grid_inputs(
-        self,
-        n: int | dict[str, int],
-        custom_bounds: dict[str, list[float]] | None = None,
-        include_constants: bool = True,
-    ) -> pd.DataFrame:
-        """
-        Generate a meshgrid of inputs.
-
-        Parameters
-        ----------
-        n : Union[int, Dict[str, int]]
-            Number of points to generate along each axis. If an integer is provided, the same number of points
-            is used for all variables. If a dictionary is provided, it should have variable names as keys and
-            the number of points as values.
-        custom_bounds : dict, optional
-            Custom bounds for the variables. If None, the default bounds from `self.variables` are used.
-            The dictionary should have variable names as keys and a list of two values [min, max] as values.
-        include_constants : bool, optional
-            If True, include constant values from `self.constants` in the output DataFrame.
-
-        Returns
-        -------
-        pd.DataFrame
-            A DataFrame containing the generated meshgrid of inputs. Each column corresponds to a variable,
-            and each row represents a point in the grid.
-
-        Raises
-        ------
-        TypeError
-            If `custom_bounds` is not a dictionary.
-        ValueError
-            If `custom_bounds` are not valid or are outside the domain of `self.variables`.
-
-        Warns
-        -----
-        RuntimeWarning
-            If `custom_bounds` are clipped by the bounds of `self.variables`.
-
-        Notes
-        -----
-        The function generates a meshgrid of inputs based on the specified bounds. If `custom_bounds` are provided,
-        they are validated and clipped to ensure they lie within the domain of `self.variables`. The resulting meshgrid
-        is flattened and returned as a DataFrame. If `include_constants` is True, constant values from `self.constants`
-        are added to the DataFrame.
-        """
-        bounds = clip_variable_bounds(self, custom_bounds)
-
-        grid_axes = []
-        for key, val in bounds.items():
-            if isinstance(n, int):
-                num_points = n
-            elif isinstance(n, dict) and key in n:
-                num_points = n[key]
-            else:
-                raise ValueError(
-                    f"Number of points for variable '{key}' not specified."
-                )
-            grid_axes.append(np.linspace(val[0], val[1], num_points))
-
-        mesh = np.meshgrid(*grid_axes)
-        inputs = {key: mesh[i].flatten() for i, key in enumerate(bounds.keys())}
-
-        if include_constants:
-            for key, value in self.constants.items():
-                inputs[key] = np.full_like(next(iter(inputs.values())), value)
-
-        return pd.DataFrame(inputs)
-
-    def convert_dataframe_to_inputs(
-        self, data: pd.DataFrame, include_constants: bool = True
-    ) -> pd.DataFrame:
-        """
-        Extracts only inputs from a dataframe.
-        This will add constants if `include_constants` is true.
-
-        Parameters
-        ----------
-        data : pd.DataFrame
-            The dataframe to extract inputs from.
-        include_constants : bool, optional
-            Whether to include constants in the inputs. Defaults to True.
-
-        Returns
-        -------
-        pd.DataFrame
-            A dataframe containing the extracted inputs.
-        """
-        # make sure that the df keys only contain vocs variables
-        if not set(self.variable_names) == set(data.keys()):
-            raise ValueError(
-                "input dataframe column set must equal set of vocs variables"
-            )
-
-        # only keep the variables
-        inner_copy = data.copy()
-
-        # append constants if requested
-        if include_constants:
-            constants = self.constants
-
-            for name, val in constants.items():
-                inner_copy[name] = val
-
-        return inner_copy
-
-    def convert_numpy_to_inputs(
-        self, inputs: np.ndarray, include_constants: bool = True
-    ) -> pd.DataFrame:
-        """
-        Convert 2D numpy array to list of dicts (inputs) for evaluation.
-        Assumes that the columns of the array match correspond to
-        `sorted(self.vocs.variables.keys())`
-
-        Parameters
-        ----------
-        inputs : np.ndarray
-            The 2D numpy array to convert.
-        include_constants : bool, optional
-            Whether to include constants in the inputs. Defaults to True.
-
-        Returns
-        -------
-        pd.DataFrame
-            A dataframe containing the converted inputs.
-        """
-        df = pd.DataFrame(inputs, columns=self.variable_names)
-        return self.convert_dataframe_to_inputs(df, include_constants)
-
-    def variable_data(
-        self,
-        data: pd.DataFrame | list[dict[str, Any]],
-        prefix: str = "variable_",
-    ) -> pd.DataFrame:
-        """
-        Returns a dataframe containing variables according to `vocs.variables` in sorted order.
-
-        Parameters
-        ----------
-        data : Union[pd.DataFrame, List[Dict]]
-            The data to be processed.
-        prefix : str, optional
-            Prefix added to column names. Defaults to "variable_".
-
-        Returns
-        -------
-        pd.DataFrame
-            The processed dataframe.
-        """
-        return form_variable_data(self.variables, data, prefix=prefix)
-
-    def objective_data(
-        self,
-        data: pd.DataFrame | list[dict[str, Any]],
-        prefix: str = "objective_",
-        return_raw: bool = False,
-    ) -> pd.DataFrame:
-        """
-        Returns a dataframe containing objective data transformed according to
-        `vocs.objectives` such that we always assume minimization.
-
-        Parameters
-        ----------
-        data : Union[pd.DataFrame, List[Dict]]
-            The data to be processed.
-        prefix : str, optional
-            Prefix added to column names. Defaults to "objective_".
-        return_raw : bool, optional
-            Whether to return raw objective data. Defaults to False.
-
-        Returns
-        -------
-        pd.DataFrame
-            The processed dataframe.
-        """
-        return form_objective_data(self.objectives, data, prefix, return_raw)
-
-    def constraint_data(
-        self,
-        data: pd.DataFrame | list[dict[str, Any]],
-        prefix: str = "constraint_",
-    ) -> pd.DataFrame:
-        """
-        Returns a dataframe containing constraint data transformed according to
-        `vocs.constraints` such that values that satisfy each constraint are negative.
-
-        Parameters
-        ----------
-        data : Union[pd.DataFrame, List[Dict]]
-            The data to be processed.
-        prefix : str, optional
-            Prefix added to column names. Defaults to "constraint_".
-
-        Returns
-        -------
-        pd.DataFrame
-            The processed dataframe.
-        """
-        return form_constraint_data(self.constraints, data, prefix)
-
-    def observable_data(
-        self,
-        data: pd.DataFrame | list[dict[str, Any]],
-        prefix: str = "observable_",
-    ) -> pd.DataFrame:
-        """
-        Returns a dataframe containing observable data.
-
-        Parameters
-        ----------
-        data : Union[pd.DataFrame, List[Dict]]
-            The data to be processed.
-        prefix : str, optional
-            Prefix added to column names. Defaults to "observable_".
-
-        Returns
-        -------
-        pd.DataFrame
-            The processed dataframe.
-        """
-        return form_observable_data(self.observable_names, data, prefix)
-
-    def feasibility_data(
-        self,
-        data: pd.DataFrame | list[dict[str, Any]],
-        prefix: str = "feasible_",
-    ) -> pd.DataFrame:
-        """
-        Returns a dataframe containing booleans denoting if a constraint is satisfied or
-        not. Returned dataframe also contains a column `feasible` which denotes if
-        all constraints are satisfied.
-
-        Parameters
-        ----------
-        data : Union[pd.DataFrame, List[Dict]]
-            The data to be processed.
-        prefix : str, optional
-            Prefix added to column names. Defaults to "feasible_".
-
-        Returns
-        -------
-        pd.DataFrame
-            The processed dataframe.
-        """
-        return form_feasibility_data(self.constraints, data, prefix)
-
-    def normalize_inputs(self, input_points: pd.DataFrame) -> pd.DataFrame:
-        """
-        Normalize input data (transform data into the range [0,1]) based on the
-        variable ranges defined in the VOCS.
-
-        Parameters
-        ----------
-        input_points : pd.DataFrame
-            A DataFrame containing input data to be normalized.
-
-        Returns
-        -------
-        pd.DataFrame
-            A DataFrame with input data in the range [0,1] corresponding to the
-            specified variable ranges. Contains columns equal to the intersection
-            between `input_points` and `vocs.variable_names`.
-
-        Notes
-        -----
-
-        If the input DataFrame is empty or no variable information is available in
-        the VOCS, an empty DataFrame is returned.
-
-        """
-        normed_data = {}
-        for name in self.variable_names:
-            if name in input_points.columns:
-                width = self.variables[name][1] - self.variables[name][0]
-                normed_data[name] = (
-                    input_points[name] - self.variables[name][0]
-                ) / width
-
-        if len(normed_data):
-            return pd.DataFrame(normed_data)
-        else:
-            return pd.DataFrame([])
-
-    def denormalize_inputs(self, input_points: pd.DataFrame) -> pd.DataFrame:
-        """
-        Denormalize input data (transform data from the range [0,1]) based on the
-        variable ranges defined in the VOCS.
-
-        Parameters
-        ----------
-        input_points : pd.DataFrame
-            A DataFrame containing normalized input data in the range [0,1].
-
-        Returns
-        -------
-        pd.DataFrame
-            A DataFrame with denormalized input data corresponding to the
-            specified variable ranges. Contains columns equal to the intersection
-            between `input_points` and `vocs.variable_names`.
-
-        Notes
-        -----
-
-        If the input DataFrame is empty or no variable information is available in
-        the VOCS, an empty DataFrame is returned.
-
-        """
-        denormed_data = {}
-        for name in self.variable_names:
-            if name in input_points.columns:
-                width = self.variables[name][1] - self.variables[name][0]
-                denormed_data[name] = (
-                    input_points[name] * width + self.variables[name][0]
-                )
-
-        if len(denormed_data):
-            return pd.DataFrame(denormed_data)
-        else:
-            return pd.DataFrame([])
-
-    def validate_input_data(self, input_points: pd.DataFrame) -> None:
-        """
-        Validates input data. Raises an error if the input data does not satisfy
-        requirements given by vocs.
-
-        Parameters
-        ----------
-            input_points : DataFrame
-                Input data to be validated.
-
-        Returns
-        -------
-            None
-
-        Raises
-        ------
-            ValueError: if input data does not satisfy requirements.
-        """
-        validate_input_data(self, input_points)
-
-    def extract_data(self, data: pd.DataFrame, return_raw=False, return_valid=False):
-        """
-        split dataframe into seperate dataframes for variables, objectives and
-        constraints based on vocs - objective data is transformed based on
-        `vocs.objectives` properties
-
-        Parameters
-        ----------
-            data: DataFrame
-                Dataframe to be split
-            return_raw : bool, optional
-                If True, return untransformed objective data
-            return_valid : bool, optional
-                If True, only return data that satisfies all of the contraint
-                conditions.
-
-        Returns
-        -------
-            variable_data : DataFrame
-                Dataframe containing variable data
-            objective_data : DataFrame
-                Dataframe containing objective data
-            constraint_data : DataFrame
-                Dataframe containing constraint data
-            observable_data : DataFrame
-                Dataframe containing observable data
-        """
-        variable_data = self.variable_data(data, "")
-        objective_data = self.objective_data(data, "", return_raw)
-        constraint_data = self.constraint_data(data, "")
-        observable_data = self.observable_data(data, "")
-
-        if return_valid:
-            feasible_status = self.feasibility_data(data)["feasible"]
-            return (
-                variable_data.loc[feasible_status, :],
-                objective_data.loc[feasible_status, :],
-                constraint_data.loc[feasible_status, :],
-                observable_data.loc[feasible_status, :],
-            )
->>>>>>> 6fb143c5
 
     if include_constants and vocs.constants is not None:
         for key, const in vocs.constants.items():
@@ -1204,7 +446,6 @@
     return fdata
 
 
-<<<<<<< HEAD
 def normalize_inputs(vocs: VOCS, input_points: pd.DataFrame) -> pd.DataFrame:
     """
     Normalize input data (transform data into the range [0,1]) based on the
@@ -1307,11 +548,6 @@
     """
     variable_data = input_points.loc[:, vocs.variable_names].values
     bounds = np.array(vocs.bounds).T
-=======
-def validate_input_data(vocs: VOCS, data: pd.DataFrame) -> None:
-    variable_data = data.loc[:, vocs.variable_names].values
-    bounds = vocs.bounds  # type: ignore
->>>>>>> 6fb143c5
 
     is_out_of_bounds_lower = variable_data < bounds[0, :]
     is_out_of_bounds_upper = variable_data > bounds[1, :]
@@ -1324,7 +560,6 @@
         )
 
 
-<<<<<<< HEAD
 def extract_data(vocs: VOCS, data: pd.DataFrame, return_raw=False, return_valid=False):
     """
     split dataframe into seperate dataframes for variables, objectives and
@@ -1465,9 +700,6 @@
 
 
 def validate_variable_bounds(variable_dict: dict[str, list[float]]):
-=======
-def validate_variable_bounds(variable_dict: dict[str, tuple[float, float]]) -> None:
->>>>>>> 6fb143c5
     """
     Check to make sure that bounds for variables are specified correctly. Raises
     ValueError if anything is incorrect
