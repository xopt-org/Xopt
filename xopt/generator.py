--- conflicted
+++ resolved
@@ -14,12 +14,7 @@
 class Generator(XoptBaseModel, ABC):
     name: ClassVar[str] = Field(description="generator name")
     vocs: VOCS = Field(description="generator VOCS", exclude=True)
-<<<<<<< HEAD
     data: pd.DataFrame = Field(None, description="generator data")
-
-=======
-    data: Optional[pd.DataFrame] = Field(None, description="generator data", exclude=True)
->>>>>>> bdbd79c6
     supports_batch_generation: ClassVar[bool] = Field(
         default=False,
         description="flag that describes if this "
