import logging
from abc import ABC, abstractmethod
<<<<<<< HEAD
from typing import Any, ClassVar, Optional, List
=======
from typing import Any, ClassVar, Hashable, Optional
>>>>>>> 6fb143c5

import pandas as pd
from pydantic import ConfigDict, Field, field_validator
from pydantic_core.core_schema import ValidationInfo

from xopt.errors import VOCSError
from xopt.pydantic import XoptBaseModel

from gest_api.vocs import VOCS
from gest_api.generator import Generator as BaseGenerator

logger = logging.getLogger(__name__)


class Generator(XoptBaseModel, BaseGenerator, ABC):
    """
    Base class for Generators.

    Generators are responsible for generating new points to evaluate.

    Attributes
    ----------
    name : str
        Name of the generator.
    supports_batch_generation : bool
        Flag that describes if this generator can generate batches of points.
    supports_multi_objective : bool
        Flag that describes if this generator can solve multi-objective problems.
    vocs : VOCS
        Generator VOCS.
    data : pd.DataFrame, optional
        Generator data.
    model_config : ConfigDict
        Model configuration.
    """

    name: ClassVar[str] = Field(description="generator name")

    supports_batch_generation: bool = Field(
        default=False,
        description="flag that describes if this "
        "generator can generate "
        "batches of points",
        frozen=True,
        exclude=True,
    )
    supports_multi_objective: bool = Field(
        default=False,
        description="flag that describes if this generator can solve multi-objective "
        "problems",
        frozen=True,
        exclude=True,
    )
    supports_single_objective: bool = Field(
        default=False,
        description="flag that describes if this generator can solve multi-objective "
        "problems",
        frozen=True,
        exclude=True,
    )
    supports_constraints: bool = Field(
        default=False,
        description="flag that describes if this generator can solve "
        "constrained optimization problems",
        frozen=True,
        exclude=True,
    )

    vocs: VOCS = Field(description="generator VOCS", exclude=True)
    data: Optional[pd.DataFrame] = Field(
        None, description="generator data", exclude=True
    )

    model_config = ConfigDict(validate_assignment=True)

    def __init__(self, **kwargs: Any):
        """
        Initialize the generator.
        """
        super().__init__(**kwargs)
        logger.info(f"Initialized generator {self.name}")

    @field_validator("vocs", mode="after")
    @classmethod
    def validate_vocs(cls, value: VOCS, info: ValidationInfo):
        if value.n_constraints > 0 and not info.data["supports_constraints"]:
            raise VOCSError("this generator does not support constraints")
        if value.n_objectives == 1:
            if not info.data["supports_single_objective"]:
                raise VOCSError(
                    "this generator does not support single objective optimization"
                )
        elif value.n_objectives > 1 and not info.data["supports_multi_objective"]:
            raise VOCSError(
                "this generator does not support multi-objective optimization"
            )

        return value

    @field_validator("data", mode="before")
    @classmethod
    def validate_data(cls, value: Any):
        if isinstance(value, dict):
            try:
                value = pd.DataFrame(value)
            except IndexError:
<<<<<<< HEAD
                v = pd.DataFrame(v, index=[0])
        return v

    def _validate_vocs(self, vocs: VOCS):
        pass

    def __init__(self, **kwargs):
        """
        Initialize the generator.

        """
        super().__init__(**kwargs)
        logger.info(f"Initialized generator {self.name}")
=======
                value = pd.DataFrame(value, index=[0])
        return value
>>>>>>> 6fb143c5

    def suggest(self, num_points: Optional[int]) -> List[dict]:
        return self.generate(num_points)

    def ingest(self, results: List[dict]) -> None:
        self.add_data(pd.DataFrame(results))

    @property
    def is_done(self):
        return self._is_done

    @abstractmethod
    def generate(self, n_candidates: int) -> list[dict[Hashable, Any]]:
        pass

    def add_data(self, new_data: pd.DataFrame):
        """
        update dataframe with results from new evaluations.

        This is intended for generators that maintain their own data.

        """
        if self.data is not None:
            self.data = pd.concat([self.data, new_data], axis=0, ignore_index=True)
        else:
            self.data = new_data

    def model_dump(self, *args: Any, **kwargs: Any) -> dict[str, Any]:
        """overwrite model dump to remove faux class attrs"""

        res = super().model_dump(*args, **kwargs)

        res.pop("supports_batch_generation", None)
        res.pop("supports_multi_objective", None)

        return res


class StateOwner:
    """
    Mix-in class that represents a generator that owns its own state and needs special handling
    of data loading on deserialization.
    """

    def set_data(self, data: pd.DataFrame):
        """
        Set the full dataset for the generator. Typically only used when loading from a save file.

        Parameters
        ----------
        data : pd.DataFrame
            The data to set.
        """
        raise NotImplementedError<|MERGE_RESOLUTION|>--- conflicted
+++ resolved
@@ -1,10 +1,7 @@
 import logging
 from abc import ABC, abstractmethod
-<<<<<<< HEAD
 from typing import Any, ClassVar, Optional, List
-=======
-from typing import Any, ClassVar, Hashable, Optional
->>>>>>> 6fb143c5
+
 
 import pandas as pd
 from pydantic import ConfigDict, Field, field_validator
@@ -80,38 +77,28 @@
 
     model_config = ConfigDict(validate_assignment=True)
 
-    def __init__(self, **kwargs: Any):
-        """
-        Initialize the generator.
-        """
-        super().__init__(**kwargs)
-        logger.info(f"Initialized generator {self.name}")
-
     @field_validator("vocs", mode="after")
-    @classmethod
-    def validate_vocs(cls, value: VOCS, info: ValidationInfo):
-        if value.n_constraints > 0 and not info.data["supports_constraints"]:
+    def validate_vocs(cls, v, info: ValidationInfo):
+        if v.n_constraints > 0 and not info.data["supports_constraints"]:
             raise VOCSError("this generator does not support constraints")
-        if value.n_objectives == 1:
+        if v.n_objectives == 1:
             if not info.data["supports_single_objective"]:
                 raise VOCSError(
                     "this generator does not support single objective optimization"
                 )
-        elif value.n_objectives > 1 and not info.data["supports_multi_objective"]:
+        elif v.n_objectives > 1 and not info.data["supports_multi_objective"]:
             raise VOCSError(
                 "this generator does not support multi-objective optimization"
             )
 
-        return value
+        return v
 
     @field_validator("data", mode="before")
-    @classmethod
-    def validate_data(cls, value: Any):
-        if isinstance(value, dict):
+    def validate_data(cls, v):
+        if isinstance(v, dict):
             try:
-                value = pd.DataFrame(value)
+                v = pd.DataFrame(v)
             except IndexError:
-<<<<<<< HEAD
                 v = pd.DataFrame(v, index=[0])
         return v
 
@@ -121,14 +108,9 @@
     def __init__(self, **kwargs):
         """
         Initialize the generator.
-
         """
         super().__init__(**kwargs)
         logger.info(f"Initialized generator {self.name}")
-=======
-                value = pd.DataFrame(value, index=[0])
-        return value
->>>>>>> 6fb143c5
 
     def suggest(self, num_points: Optional[int]) -> List[dict]:
         return self.generate(num_points)
