--- conflicted
+++ resolved
@@ -54,7 +54,6 @@
         """
         Request the next set of points to evaluate.
 
-<<<<<<< HEAD
         .. code-block:: python
 
             >>> points = my_generator.ask(3)
@@ -73,8 +72,6 @@
         """
 
 
-class Generator(XoptBaseModel, StandardGenerator, ABC):
-=======
 class Generator(XoptBaseModel, ABC):
     """
     Base class for Generators.
@@ -97,7 +94,6 @@
         Model configuration.
     """
 
->>>>>>> d6b5db08
     name: ClassVar[str] = Field(description="generator name")
 
     supports_batch_generation: bool = Field(
@@ -170,7 +166,6 @@
         super().__init__(**kwargs)
         logger.info(f"Initialized generator {self.name}")
 
-<<<<<<< HEAD
     def ask(self, num_points: Optional[int]) -> List[dict]:
         return self.generate(num_points)
 
@@ -181,8 +176,6 @@
     def is_done(self):
         return self._is_done
 
-=======
->>>>>>> d6b5db08
     @abstractmethod
     def generate(self, n_candidates) -> list[dict]:
         pass
