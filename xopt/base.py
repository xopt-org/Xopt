import json
from typing import Dict

from pandas import DataFrame
from pydantic import Field, validator

from xopt import _version
from xopt.evaluator import Evaluator, validate_outputs
from xopt.generator import Generator
from xopt.generators import get_generator
from xopt.pydantic import XoptBaseModel
from xopt.utils import explode_all_columns
from xopt.vocs import VOCS

__version__ = _version.get_versions()["version"]

import logging
<<<<<<< HEAD
=======
import os
>>>>>>> c68f2425

import numpy as np
import pandas as pd
import yaml

logger = logging.getLogger(__name__)


class Xopt(XoptBaseModel):
    """
    Object to handle a single optimization problem.
    """
    vocs: VOCS = Field(description="VOCS object for Xopt")
    generator: Generator = Field(description="generator object for Xopt")
    evaluator: Evaluator = Field(description="evaluator object for Xopt")

    strict: bool = Field(
        True,
        description="flag to indicate if exceptions raised during evaluation "
        "should stop Xopt",
    )
    dump_file: str = Field(
        None, description="file to dump the results of the evaluations"
    )
    data: DataFrame = Field(
        pd.DataFrame(), description="internal DataFrame object"
    )
    serialize_torch: bool = Field(
        False,
        description="flag to indicate that torch models should be serialized "
        "when dumping",
    )

<<<<<<< HEAD
    @validator("vocs", pre=True)
    def validate_vocs(cls, value):
        if isinstance(value, VOCS):
            return value
        elif isinstance(value, dict):
            return VOCS(**value)

    @validator("evaluator", pre=True)
    def validate_evaluator(cls, value):
        if isinstance(value, Evaluator):
            return value
        elif isinstance(value, dict):
            return Evaluator(**value)

    @validator("generator", pre=True)
    def validate_generator(cls, value, values):
        if isinstance(value, Generator):
            return value
        elif isinstance(value, dict):
            name = value.pop("name")
            generator_class = get_generator(name)
            return generator_class.parse_obj(
                {**value, "vocs": values["vocs"]})
        elif isinstance(value, str):
            generator_class = get_generator(value)
            return generator_class.parse_obj(
                {"vocs": values["vocs"]})
=======

class Xopt:
    """

    Object to handle a single optimization problem.

    """

    def __init__(
        self,
        config: dict = None,
        *,
        generator: Generator = None,
        evaluator: Evaluator = None,
        vocs: VOCS = None,
        options: XoptOptions = None,
        data: pd.DataFrame = None,
    ):
        """
        Initialize Xopt object using either a config dictionary or explicitly

        Args:
            config: dict, or YAML or JSON str or file. This overrides all other arguments.

            generator: Generator object
            evaluator: Evaluator object
            vocs: VOCS object
            options: XoptOptions object
            data: initial data to use

        """
        logger.info("Initializing Xopt object")

        # if config is provided, load it and re-init. Otherwise, init normally.
        if config is not None:
            self.__init__(**parse_config(config))
            # TODO: Allow overrides
            return

        # initialize Xopt object
        self._generator = generator
        self._evaluator = evaluator
        self._vocs = vocs

        logger.debug(f"Xopt initialized with generator: {self._generator}")
        logger.debug(f"Xopt initialized with evaluator: {self._evaluator}")

        self.options = options or XoptOptions()
        logger.debug(f"Xopt initialized with options: {self.options.dict()}")

        # add data to xopt object and generator
        self._new_data = pd.DataFrame()
        self._data = pd.DataFrame()
        if (data is not None) and (not data.empty):
            self.add_data(data)

        self._futures = {}  # unfinished futures
        self._input_data = None  # dataframe for unfinished futures inputs
        self._ix_last = len(self.data)  # index of last sample generated
        self._is_done = False
        self.n_unfinished_futures = 0

        # check internals
        self.check_components()
        logger.info("Xopt object initialized")

    def run(self):
        """run until either xopt is done or the generator is done"""
        while not self.is_done:
            # Stopping criteria
            if self.options.max_evaluations:
                if len(self.data) >= self.options.max_evaluations:
                    self._is_done = True
                    logger.info(
                        "Xopt is done. "
                        f"Max evaluations {self.options.max_evaluations} reached."
                    )
                    break

            self.step()

    def evaluate_data(self, input_data: pd.DataFrame):
        """
        Evaluate data using the evaluator. Data should only contain values
        corresponding to `vocs.variable_names`
        Adds to the internal dataframe.
        """
        logger.debug(f"Evaluating {len(input_data)} inputs")

        # add constants from vocs to input data
        input_data = self.vocs.convert_dataframe_to_inputs(input_data)

        # validate inputs and reindex
        input_data = self.prepare_input_data(input_data)

        # evaluate data
        output_data = self.evaluator.evaluate_data(input_data)

        if self.options.strict:
            validate_outputs(output_data)
        new_data = pd.concat([input_data, output_data], axis=1)

        # explode any list like results if all of the output names exist
        new_data = explode_all_columns(new_data)

        self.add_data(new_data)
        return new_data

    def submit_data(self, input_data: pd.DataFrame):
        """
        Submit data to evaluator and return futures indexed to internal futures list.

        Args:
            input_data: dataframe containing input data

        """
        logger.debug(f"Submitting {len(input_data)} inputs")
        input_data = self.prepare_input_data(input_data)

        # submit data to evaluator. Futures are keyed on the index of the input data.
        futures = self.evaluator.submit_data(input_data)
        index = input_data.index
        # Special handling for vectorized evaluations
        if self.evaluator.vectorized:
            assert len(futures) == 1
            new_futures = {tuple(index): futures[0]}
        else:
            new_futures = dict(zip(index, futures))

        # add futures to internal list
        for key, future in new_futures.items():
            assert key not in self._futures
            self._futures[key] = future
        # self._futures.update(new_futures)
        return futures

    def prepare_input_data(self, input_data: pd.DataFrame):
        """
        re-index and validate input data.
        """
        input_data = pd.DataFrame(input_data, copy=True)  # copy for reindexing

        # Reindex input dataframe
        input_data.index = np.arange(
            self._ix_last + 1, self._ix_last + 1 + len(input_data)
        )
        self._ix_last += len(input_data)
        self._input_data = pd.concat([self._input_data, input_data])

        # validate data before submission
        self.vocs.validate_input_data(self._input_data)

        return input_data
>>>>>>> c68f2425

    def step(self):
        """
        run one optimization cycle

        - determine the number of candidates to request from the generator
        - pass candidate request to generator
        - submit candidates to evaluator
        - wait until all (asynch == False) or at least one (asynch == True) evaluation
            is finished
        - update data storage and generator data storage (if applicable)

        """
        logger.info("Running Xopt step")

        # get number of candidates to generate
        n_generate = self.evaluator.max_workers

        # generate samples and submit to evaluator
        logger.debug(f"Generating {n_generate} candidates")
        new_samples = pd.DataFrame(self.generator.generate(n_generate))

        # Evaluate data
        self.evaluate_data(new_samples)

    def evaluate_data(self, input_data: pd.DataFrame):
        """
        Evaluate data using the evaluator and wait for results.
        Adds results to the internal dataframe.
        """
        logger.debug(f"Evaluating {len(input_data)} inputs")
        self.vocs.validate_input_data(input_data)
        output_data = self.evaluator.evaluate_data(input_data)

        if self.strict:
            validate_outputs(output_data)
        new_data = pd.concat([input_data, output_data], axis=1)

        # explode any list like results if all of the output names exist
        new_data = explode_all_columns(new_data)

        self.add_data(new_data)

<<<<<<< HEAD
        # dump data to file if specified
        self.dump_state()
=======
        # Cleanup
        self._input_data.drop(index, inplace=True)

        return len(unfinished_futures)

    def check_components(self):
        """check to make sure everything is in place to step"""
        if not isinstance(self.options, XoptOptions):
            raise ValueError("options must of type `XoptOptions`")

        if self.generator is None:
            raise XoptError("Xopt generator not specified")

        if self.evaluator is None:
            raise XoptError("Xopt evaluator not specified")

        if self.vocs is None:
            raise XoptError("Xopt VOCS is not specified")

    def dump_state(self):
        """dump data to file"""
        if self.options.dump_file is not None:
            output = state_to_dict(self, serialize_torch=self.options.serialize_torch)
            with open(self.options.dump_file, "w") as f:
                yaml.dump(output, f)
            logger.debug(f"Dumped state to YAML file: {self.options.dump_file}")

    @property
    def data(self):
        return self._data

    @data.setter
    def data(self, data: pd.DataFrame):
        # Replace xopt dataframe
        self._data = pd.DataFrame(data)
>>>>>>> c68f2425

        return new_data

    def add_data(self, new_data: pd.DataFrame):
        """
        Concatenate new data to internal dataframe,
        and also adds this data to the generator.
        """
        logger.debug(f"Adding {len(new_data)} new data to internal dataframes")

        # Set internal dataframe. Don't use self.data =
        new_data = pd.DataFrame(new_data, copy=True)  # copy for reindexing
        new_data.index = np.arange(
            len(self.data) + 1, len(self.data) + len(new_data) + 1
        )
        self.data = pd.concat([self.data, new_data], axis=0)
        self.generator.add_data(new_data)

<<<<<<< HEAD
    def reset_data(self):
        self.data = pd.DataFrame()
        self.generator.data = pd.DataFrame()
=======
    @classmethod
    def from_dict(cls, config_dict):
        pass
        # return cls(**xopt_kwargs_from_dict(config_dict))

    @classmethod
    def from_yaml(cls, yaml_str):
        if os.path.exists(yaml_str):
            yaml_str = open(yaml_str)
        return cls.from_dict(yaml.safe_load(yaml_str))

    def yaml(self, filename=None, *, include_data=False):
        """
        YAML representation of the Xopt object.
        """
        config = state_to_dict(self, include_data=include_data)
        s = yaml.dump(config, default_flow_style=None, sort_keys=False)

        if filename:
            with open(filename, "w") as f:
                f.write(s)

        return s

    def __repr__(self):
        """
        Returns infor about the Xopt object, including the YAML representation without data.
        """
        return f"""
            Xopt
________________________________
Version: {__version__}
Data size: {len(self.data)}
Config as YAML:
{self.yaml()}
"""

    def __str__(self):
        return self.__repr__()

    # Convenience methods
>>>>>>> c68f2425

    def random_evaluate(self, n_samples=1, seed=None, **kwargs):
        """
        Convenience method to generate random inputs using vocs
        and evaluate them (adding data to Xopt object and generator.
        """
        index = [1] if n_samples == 1 else None
        random_inputs = pd.DataFrame(
            self.vocs.random_inputs(n_samples, seed=seed, **kwargs), index=index
        )
        result = self.evaluate_data(random_inputs[self.vocs.variable_names])
        return result

    def dump_state(self):
        """dump data to file"""
        if self.dump_file is not None:
            output = json.loads(self.json())
            with open(self.dump_file, "w") as f:
                yaml.dump(output, f)
            logger.debug(f"Dumped state to YAML file: {self.dump_file}")

    def dict(self, **kwargs) -> Dict:
        """ handle custom dict generation"""
        result = super().dict(**kwargs)
        result["generator"] = {"name": self.generator.name} | result["generator"]
        return result

    def json(self, **kwargs) -> str:
        """ handle custom serialization of generators and dataframes"""
        result = super().json(**kwargs)
        dict_result = json.loads(result)
        dict_result["generator"] = {
            "name": self.generator.name
        } | dict_result["generator"]
        dict_result["data"] = json.loads(self.data.to_json())

        # TODO: implement version checking
        #dict_result["xopt_version"] = __version__

<<<<<<< HEAD
        return json.dumps(dict_result)
=======
    # get copy of config
    config = deepcopy(config)

    options = XoptOptions(**config["xopt"])
    vocs = VOCS(**config["vocs"])

    if "data" in config.keys():
        data = pd.DataFrame(config["data"])
    else:
        data = None

    # create generator
    generator_class = get_generator(config["generator"].pop("name"))
    generator = generator_class.parse_obj({**config["generator"], "vocs": vocs.dict()})

    # Create evaluator
    evaluator = Evaluator(**config["evaluator"])

    # return generator, evaluator, vocs, options, data
    return {
        "generator": generator,
        "evaluator": evaluator,
        "vocs": vocs,
        "options": options,
        "data": data,
    }


def state_to_dict(X, include_data=True, serialize_torch=False):
    # dump data to dict with config metadata
    output = {
        "xopt": json.loads(X.options.json()),
        "generator": {
            "name": type(X.generator).name,
            **json.loads(
                X.generator.json(
                    base_key=type(X.generator).name, serialize_torch=serialize_torch
                )
            ),
        },
        "evaluator": json.loads(X.evaluator.json()),
        "vocs": json.loads(X.vocs.json()),
    }
    if include_data:
        output["data"] = json.loads(X.data.to_json())

    return output
>>>>>>> c68f2425
<|MERGE_RESOLUTION|>--- conflicted
+++ resolved
@@ -15,10 +15,7 @@
 __version__ = _version.get_versions()["version"]
 
 import logging
-<<<<<<< HEAD
-=======
 import os
->>>>>>> c68f2425
 
 import numpy as np
 import pandas as pd
@@ -52,7 +49,6 @@
         "when dumping",
     )
 
-<<<<<<< HEAD
     @validator("vocs", pre=True)
     def validate_vocs(cls, value):
         if isinstance(value, VOCS):
@@ -80,161 +76,7 @@
             generator_class = get_generator(value)
             return generator_class.parse_obj(
                 {"vocs": values["vocs"]})
-=======
 
-class Xopt:
-    """
-
-    Object to handle a single optimization problem.
-
-    """
-
-    def __init__(
-        self,
-        config: dict = None,
-        *,
-        generator: Generator = None,
-        evaluator: Evaluator = None,
-        vocs: VOCS = None,
-        options: XoptOptions = None,
-        data: pd.DataFrame = None,
-    ):
-        """
-        Initialize Xopt object using either a config dictionary or explicitly
-
-        Args:
-            config: dict, or YAML or JSON str or file. This overrides all other arguments.
-
-            generator: Generator object
-            evaluator: Evaluator object
-            vocs: VOCS object
-            options: XoptOptions object
-            data: initial data to use
-
-        """
-        logger.info("Initializing Xopt object")
-
-        # if config is provided, load it and re-init. Otherwise, init normally.
-        if config is not None:
-            self.__init__(**parse_config(config))
-            # TODO: Allow overrides
-            return
-
-        # initialize Xopt object
-        self._generator = generator
-        self._evaluator = evaluator
-        self._vocs = vocs
-
-        logger.debug(f"Xopt initialized with generator: {self._generator}")
-        logger.debug(f"Xopt initialized with evaluator: {self._evaluator}")
-
-        self.options = options or XoptOptions()
-        logger.debug(f"Xopt initialized with options: {self.options.dict()}")
-
-        # add data to xopt object and generator
-        self._new_data = pd.DataFrame()
-        self._data = pd.DataFrame()
-        if (data is not None) and (not data.empty):
-            self.add_data(data)
-
-        self._futures = {}  # unfinished futures
-        self._input_data = None  # dataframe for unfinished futures inputs
-        self._ix_last = len(self.data)  # index of last sample generated
-        self._is_done = False
-        self.n_unfinished_futures = 0
-
-        # check internals
-        self.check_components()
-        logger.info("Xopt object initialized")
-
-    def run(self):
-        """run until either xopt is done or the generator is done"""
-        while not self.is_done:
-            # Stopping criteria
-            if self.options.max_evaluations:
-                if len(self.data) >= self.options.max_evaluations:
-                    self._is_done = True
-                    logger.info(
-                        "Xopt is done. "
-                        f"Max evaluations {self.options.max_evaluations} reached."
-                    )
-                    break
-
-            self.step()
-
-    def evaluate_data(self, input_data: pd.DataFrame):
-        """
-        Evaluate data using the evaluator. Data should only contain values
-        corresponding to `vocs.variable_names`
-        Adds to the internal dataframe.
-        """
-        logger.debug(f"Evaluating {len(input_data)} inputs")
-
-        # add constants from vocs to input data
-        input_data = self.vocs.convert_dataframe_to_inputs(input_data)
-
-        # validate inputs and reindex
-        input_data = self.prepare_input_data(input_data)
-
-        # evaluate data
-        output_data = self.evaluator.evaluate_data(input_data)
-
-        if self.options.strict:
-            validate_outputs(output_data)
-        new_data = pd.concat([input_data, output_data], axis=1)
-
-        # explode any list like results if all of the output names exist
-        new_data = explode_all_columns(new_data)
-
-        self.add_data(new_data)
-        return new_data
-
-    def submit_data(self, input_data: pd.DataFrame):
-        """
-        Submit data to evaluator and return futures indexed to internal futures list.
-
-        Args:
-            input_data: dataframe containing input data
-
-        """
-        logger.debug(f"Submitting {len(input_data)} inputs")
-        input_data = self.prepare_input_data(input_data)
-
-        # submit data to evaluator. Futures are keyed on the index of the input data.
-        futures = self.evaluator.submit_data(input_data)
-        index = input_data.index
-        # Special handling for vectorized evaluations
-        if self.evaluator.vectorized:
-            assert len(futures) == 1
-            new_futures = {tuple(index): futures[0]}
-        else:
-            new_futures = dict(zip(index, futures))
-
-        # add futures to internal list
-        for key, future in new_futures.items():
-            assert key not in self._futures
-            self._futures[key] = future
-        # self._futures.update(new_futures)
-        return futures
-
-    def prepare_input_data(self, input_data: pd.DataFrame):
-        """
-        re-index and validate input data.
-        """
-        input_data = pd.DataFrame(input_data, copy=True)  # copy for reindexing
-
-        # Reindex input dataframe
-        input_data.index = np.arange(
-            self._ix_last + 1, self._ix_last + 1 + len(input_data)
-        )
-        self._ix_last += len(input_data)
-        self._input_data = pd.concat([self._input_data, input_data])
-
-        # validate data before submission
-        self.vocs.validate_input_data(self._input_data)
-
-        return input_data
->>>>>>> c68f2425
 
     def step(self):
         """
@@ -278,48 +120,11 @@
 
         self.add_data(new_data)
 
-<<<<<<< HEAD
         # dump data to file if specified
         self.dump_state()
-=======
-        # Cleanup
-        self._input_data.drop(index, inplace=True)
-
-        return len(unfinished_futures)
-
-    def check_components(self):
-        """check to make sure everything is in place to step"""
-        if not isinstance(self.options, XoptOptions):
-            raise ValueError("options must of type `XoptOptions`")
-
-        if self.generator is None:
-            raise XoptError("Xopt generator not specified")
-
-        if self.evaluator is None:
-            raise XoptError("Xopt evaluator not specified")
-
-        if self.vocs is None:
-            raise XoptError("Xopt VOCS is not specified")
-
-    def dump_state(self):
-        """dump data to file"""
-        if self.options.dump_file is not None:
-            output = state_to_dict(self, serialize_torch=self.options.serialize_torch)
-            with open(self.options.dump_file, "w") as f:
-                yaml.dump(output, f)
-            logger.debug(f"Dumped state to YAML file: {self.options.dump_file}")
-
-    @property
-    def data(self):
-        return self._data
-
-    @data.setter
-    def data(self, data: pd.DataFrame):
-        # Replace xopt dataframe
-        self._data = pd.DataFrame(data)
->>>>>>> c68f2425
 
         return new_data
+
 
     def add_data(self, new_data: pd.DataFrame):
         """
@@ -336,53 +141,10 @@
         self.data = pd.concat([self.data, new_data], axis=0)
         self.generator.add_data(new_data)
 
-<<<<<<< HEAD
     def reset_data(self):
         self.data = pd.DataFrame()
         self.generator.data = pd.DataFrame()
-=======
-    @classmethod
-    def from_dict(cls, config_dict):
-        pass
-        # return cls(**xopt_kwargs_from_dict(config_dict))
 
-    @classmethod
-    def from_yaml(cls, yaml_str):
-        if os.path.exists(yaml_str):
-            yaml_str = open(yaml_str)
-        return cls.from_dict(yaml.safe_load(yaml_str))
-
-    def yaml(self, filename=None, *, include_data=False):
-        """
-        YAML representation of the Xopt object.
-        """
-        config = state_to_dict(self, include_data=include_data)
-        s = yaml.dump(config, default_flow_style=None, sort_keys=False)
-
-        if filename:
-            with open(filename, "w") as f:
-                f.write(s)
-
-        return s
-
-    def __repr__(self):
-        """
-        Returns infor about the Xopt object, including the YAML representation without data.
-        """
-        return f"""
-            Xopt
-________________________________
-Version: {__version__}
-Data size: {len(self.data)}
-Config as YAML:
-{self.yaml()}
-"""
-
-    def __str__(self):
-        return self.__repr__()
-
-    # Convenience methods
->>>>>>> c68f2425
 
     def random_evaluate(self, n_samples=1, seed=None, **kwargs):
         """
@@ -422,54 +184,4 @@
         # TODO: implement version checking
         #dict_result["xopt_version"] = __version__
 
-<<<<<<< HEAD
-        return json.dumps(dict_result)
-=======
-    # get copy of config
-    config = deepcopy(config)
-
-    options = XoptOptions(**config["xopt"])
-    vocs = VOCS(**config["vocs"])
-
-    if "data" in config.keys():
-        data = pd.DataFrame(config["data"])
-    else:
-        data = None
-
-    # create generator
-    generator_class = get_generator(config["generator"].pop("name"))
-    generator = generator_class.parse_obj({**config["generator"], "vocs": vocs.dict()})
-
-    # Create evaluator
-    evaluator = Evaluator(**config["evaluator"])
-
-    # return generator, evaluator, vocs, options, data
-    return {
-        "generator": generator,
-        "evaluator": evaluator,
-        "vocs": vocs,
-        "options": options,
-        "data": data,
-    }
-
-
-def state_to_dict(X, include_data=True, serialize_torch=False):
-    # dump data to dict with config metadata
-    output = {
-        "xopt": json.loads(X.options.json()),
-        "generator": {
-            "name": type(X.generator).name,
-            **json.loads(
-                X.generator.json(
-                    base_key=type(X.generator).name, serialize_torch=serialize_torch
-                )
-            ),
-        },
-        "evaluator": json.loads(X.evaluator.json()),
-        "vocs": json.loads(X.vocs.json()),
-    }
-    if include_data:
-        output["data"] = json.loads(X.data.to_json())
-
-    return output
->>>>>>> c68f2425
+        return json.dumps(dict_result)