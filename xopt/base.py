import json
import logging
from typing import Dict, List, Union, Optional

import numpy as np
import pandas as pd
import yaml
from pandas import DataFrame
from pydantic import Field, field_validator, FieldValidationInfo, SerializeAsAny

from xopt import _version
from xopt.evaluator import Evaluator, validate_outputs
from xopt.generator import Generator
from xopt.generators import get_generator
from xopt.pydantic import XoptBaseModel
from xopt.utils import explode_all_columns
from xopt.vocs import VOCS

__version__ = _version.get_versions()["version"]

logger = logging.getLogger(__name__)


class Xopt(XoptBaseModel):
    """
    Object to handle a single optimization problem.
    """

    vocs: VOCS = Field(description="VOCS object for Xopt")
    generator: SerializeAsAny[Generator] = Field(description="generator object for Xopt")
    evaluator: SerializeAsAny[Evaluator] = Field(description="evaluator object for Xopt")
    strict: bool = Field(
        True,
        description="flag to indicate if exceptions raised during evaluation "
        "should stop Xopt",
    )
    dump_file: Optional[str] = Field(
        None, description="file to dump the results of the evaluations"
    )
<<<<<<< HEAD
=======
    max_evaluations: Optional[int] = Field(
        None, description="maximum number of evaluations to perform"
    )
    data: Optional[DataFrame] = Field(None, description="internal DataFrame object")
>>>>>>> bdbd79c6
    serialize_torch: bool = Field(
        False,
        description="flag to indicate that torch models should be serialized "
        "when dumping",
    )
    serialize_inline: bool = Field(False, description="flag to indicate if torch models"
                                                      " should be stored inside main config file")

    @field_validator("vocs", mode='before')
    def validate_vocs(cls, value):
        if isinstance(value, dict):
            value = VOCS(**value)
        return value

    @field_validator("evaluator", mode='before')
    def validate_evaluator(cls, value):
        if isinstance(value, dict):
            value = Evaluator(**value)

        return value

    @field_validator("generator", mode='before')
    def validate_generator(cls, value, info: FieldValidationInfo):
        if isinstance(value, dict):
            name = value.pop("name")
            generator_class = get_generator(name)
            value = generator_class.model_validate({**value, "vocs": info.data["vocs"]})
        elif isinstance(value, str):
            generator_class = get_generator(value)
            value = generator_class.model_validate({"vocs": info.data["vocs"]})

        return value

<<<<<<< HEAD
=======
    @field_validator("data", mode='before')
    def validate_data(cls, v, info: FieldValidationInfo):
        if isinstance(v, dict):
            try:
                v = pd.DataFrame(v)
            except IndexError:
                v = pd.DataFrame(v, index=[0])

        # also add data to generator
        # TODO: find a more robust way of doing this
        info.data["generator"].add_data(v)

        return v

>>>>>>> bdbd79c6
    @property
    def n_data(self):
        if self.data is None:
            return 0
        else:
            return len(self.data)

    @property
    def data(self):
        return self.generator.data

    def step(self):
        """
        run one optimization cycle

        - determine the number of candidates to request from the generator
        - pass candidate request to generator
        - submit candidates to evaluator
        - wait until all (asynch == False) or at least one (asynch == True) evaluation
            is finished
        - update data storage and generator data storage (if applicable)

        """
        logger.info("Running Xopt step")

        # get number of candidates to generate
        n_generate = self.evaluator.max_workers

        # generate samples and submit to evaluator
        logger.debug(f"Generating {n_generate} candidates")
        new_samples = self.generator.generate(n_generate)

        # Evaluate data
        self.evaluate_data(new_samples)

    def run(self):
        """run until either max_evaluations is reached or the generator is
        done"""
        while not self.generator.is_done:
            # Stopping criteria
            if self.max_evaluations is not None:
                if self.n_data >= self.max_evaluations:
                    logger.info(
                        "Xopt is done. "
                        f"Max evaluations {self.max_evaluations} reached."
                    )
                    break

            self.step()

    def evaluate_data(
        self,
        input_data: Union[
            pd.DataFrame,
            List[Dict[str, float]],
            Dict[str, List[float]],
            Dict[str, float],
        ],
    ) -> pd.DataFrame:
        """
        Evaluate data using the evaluator and wait for results.
        Adds results to the internal dataframe.
        """
        # translate input data into pandas dataframes
        if not isinstance(input_data, DataFrame):
            try:
                input_data = DataFrame(input_data)
            except ValueError:
                input_data = DataFrame(input_data, index=[0])

        logger.debug(f"Evaluating {len(input_data)} inputs")
        self.vocs.validate_input_data(input_data)
        output_data = self.evaluator.evaluate_data(input_data)

        if self.strict:
            validate_outputs(output_data)
        new_data = pd.concat([input_data, output_data], axis=1)

        # explode any list like results if all of the output names exist
        new_data = explode_all_columns(new_data)

        # update generator
        self.update_generator(new_data)

        # dump data to file if specified
        self.dump_state()

        return new_data

    def update_generator(self, new_data: pd.DataFrame):
        """
        Update generator with new data + anything else that needs to be done
        """
        logger.debug(f"Adding {len(new_data)} new data to internal dataframes")

        # concatenate dataframe of generator with new data
        self.generator.data = pd.concat(
            (self.generator.data, new_data), ignore_index=True
        )

    def set_data(self, data: pd.DataFrame):
        self.generator.data = data

    def random_evaluate(self, n_samples=1, seed=None, **kwargs):
        """
        Convenience method to generate random inputs using vocs
        and evaluate them (adding data to Xopt object and generator).
        """
        random_inputs = self.vocs.random_inputs(n_samples, seed=seed, **kwargs)
        result = self.evaluate_data(random_inputs)
        return result

    def dump_state(self, **kwargs):
        """dump data to file"""
        if self.dump_file is not None:
            output = json.loads(self.json(serialize_torch=self.serialize_torch,
                                          serialize_inline=self.serialize_inline,
                                          **kwargs))
            with open(self.dump_file, "w") as f:
                yaml.dump(output, f, sort_keys=False)
            logger.debug(f"Dumped state to YAML file: {self.dump_file}")

    def dict(self, **kwargs) -> Dict:
        """handle custom dict generation"""
        result = super().model_dump(**kwargs)
        result["generator"] = {"name": self.generator.name} | result["generator"]
        return result

    def json(self, **kwargs) -> str:
        """handle custom serialization of generators and dataframes"""
        result = super().to_json(**kwargs)
        dict_result = json.loads(result)
        dict_result["generator"] = {"name": self.generator.name} | dict_result[
            "generator"
        ]

        # TODO: implement version checking
        # dict_result["xopt_version"] = __version__

        return json.dumps(dict_result)

    def __repr__(self):
        """
        Returns infor about the Xopt object, including the YAML representation without data.
        """

        # get dict minus data
        config = json.loads(self.json())
        config.pop("data")
        return f"""
            Xopt
________________________________
Version: {__version__}
Data size: {self.n_data}
Config as YAML:
{yaml.dump(config)}
"""

    def __str__(self):
        return self.__repr__()<|MERGE_RESOLUTION|>--- conflicted
+++ resolved
@@ -37,13 +37,6 @@
     dump_file: Optional[str] = Field(
         None, description="file to dump the results of the evaluations"
     )
-<<<<<<< HEAD
-=======
-    max_evaluations: Optional[int] = Field(
-        None, description="maximum number of evaluations to perform"
-    )
-    data: Optional[DataFrame] = Field(None, description="internal DataFrame object")
->>>>>>> bdbd79c6
     serialize_torch: bool = Field(
         False,
         description="flag to indicate that torch models should be serialized "
@@ -77,23 +70,6 @@
 
         return value
 
-<<<<<<< HEAD
-=======
-    @field_validator("data", mode='before')
-    def validate_data(cls, v, info: FieldValidationInfo):
-        if isinstance(v, dict):
-            try:
-                v = pd.DataFrame(v)
-            except IndexError:
-                v = pd.DataFrame(v, index=[0])
-
-        # also add data to generator
-        # TODO: find a more robust way of doing this
-        info.data["generator"].add_data(v)
-
-        return v
-
->>>>>>> bdbd79c6
     @property
     def n_data(self):
         if self.data is None:
