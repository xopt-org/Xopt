--- conflicted
+++ resolved
@@ -10,12 +10,8 @@
 import time
 import warnings
 
-<<<<<<< HEAD
 from xopt.vocs import get_constraint_data, get_objective_data, get_variable_data
-
-=======
 from ...errors import DataError
->>>>>>> 7aa2f361
 from ...generator import StateOwner
 from ...vocs import VOCS
 from ..deduplicated import DeduplicatedGeneratorBase
