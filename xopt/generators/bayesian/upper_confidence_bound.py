--- conflicted
+++ resolved
@@ -7,17 +7,10 @@
 )
 from xopt.generators.bayesian.options import AcqOptions, BayesianOptions
 from xopt.generators.bayesian.time_dependent import (
-<<<<<<< HEAD
-    TDAcqOptions,
-    TDModelOptions,
-    TDOptions,
-    TimeDependentBayesianGenerator,
-=======
     TimeDependentAcqOptions,
     TimeDependentBayesianGenerator,
     TimeDependentModelOptions,
     TimeDependentOptions,
->>>>>>> 97777785
 )
 from xopt.utils import format_option_descriptions
 from xopt.vocs import VOCS
