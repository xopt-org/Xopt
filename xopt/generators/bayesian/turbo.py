import logging
import math
from abc import ABC, abstractmethod
from typing import Any, Dict, Optional, TYPE_CHECKING

import pandas as pd
import torch
from pydantic import (
    Field,
    PositiveFloat,
    PositiveInt,
    PrivateAttr,
    ValidationInfo,
    computed_field,
    field_validator,
)
from torch import Tensor

<<<<<<< HEAD
from gest_api.vocs import VOCS, MinimizeObjective

=======
if TYPE_CHECKING:
    from xopt.generators.bayesian.bayesian_generator import BayesianGenerator
>>>>>>> 6fb143c5
from xopt.pydantic import XoptBaseModel
from xopt.resources.testing import XOPT_VERIFY_TORCH_DEVICE
from xopt.errors import FeasibilityError
from xopt.vocs import get_feasibility_data, get_variable_data, get_objective_data

logger = logging.getLogger()

"""
Functions and classes that support TuRBO - an algorithm that fits a collection of
local models and
performs a principled global allocation of samples across these models via an
implicit bandit approach
https://proceedings.neurips.cc/paper/2019/file/6c990b7aca7bc7058f5e98ea909e924b-Paper.pdf
"""


class TurboController(XoptBaseModel, ABC):
    """
    Base class for TuRBO (Trust Region Bayesian Optimization) controllers.

    Attributes
    ----------
    vocs : VOCS
        The VOCS (Variables, Objectives, Constraints, Statics) object.
    dim : PositiveInt
        The dimensionality of the optimization problem.
    batch_size : PositiveInt
        Number of trust regions to use.
    length : float
        Base length of the trust region.
    length_min : PositiveFloat
        Minimum base length of the trust region.
    length_max : PositiveFloat
        Maximum base length of the trust region.
    failure_counter : int
        Number of failures since reset.
    failure_tolerance : PositiveInt
        Number of failures to trigger a trust region expansion.
    success_counter : int
        Number of successes since reset.
    success_tolerance : PositiveInt
        Number of successes to trigger a trust region contraction.
    center_x : Optional[Dict[str, float]]
        Center point of the trust region.
    scale_factor : float
        Multiplier to increase or decrease the trust region.
    restrict_model_data : Optional[bool]
        Flag to restrict model data to within the trust region.
    model_config : ConfigDict
        Configuration dictionary for the model.

    Methods
    -------
    get_trust_region(self, generator) -> Tensor
        Return the trust region based on the generator.
    update_trust_region(self)
        Update the trust region based on success and failure counters.
    get_data_in_trust_region(self, data: pd.DataFrame, generator)
        Get subset of data in the trust region.
    update_state(self, generator, previous_batch_size: int = 1) -> None
        Abstract method to update the state of the controller.
    reset(self)
        Reset the controller to the initial state.
    """

    _failure_counter: int = PrivateAttr(0)
    _success_counter: int = PrivateAttr(0)

    vocs: VOCS = Field(description="VOCS object")
    batch_size: PositiveInt = Field(
        1, description="number of trust regions to use", ge=1
    )
    length: float = Field(
        0.25,
        description="base length of trust region",
        ge=0.0,
    )
    length_min: PositiveFloat = Field(
        0.5**7, description="minimum base length of trust region"
    )
    length_max: PositiveFloat = Field(
        2.0,
        description="maximum base length of trust region",
    )

    failure_tolerance: PositiveInt = Field(
        0,  # default will be set based on dim and batch_size within validator if not provided
        description="number of failures to trigger a trust region contraction",
        ge=1,
        validate_default=True,
    )

    success_tolerance: PositiveInt = Field(
        0,  # default will be set based on dim and batch_size within validator if not provided
        description="number of successes to trigger a trust region expansion",
        ge=1,
        validate_default=True,
    )

    center_x: Optional[Dict[str, float]] = Field(
        None, description="center point of trust region"
    )
    scale_factor: float = Field(
        2.0, description="multiplier to increase or decrease trust region", ge=1.0
    )
    restrict_model_data: bool = Field(
        True, description="flag to restrict model data to within the trust region"
    )

    def __init__(self, **kwargs: Any):
        super().__init__(**kwargs)

        # get the initial state for the turbo controller for resetting
        self._initial_state = self.model_dump()

    @computed_field
    @property
    def dim(self) -> int:
        return self.vocs.n_variables

    @field_validator("success_tolerance", "failure_tolerance", mode="before")
    @classmethod
    def validate_tolerances(cls, value: Any, info: ValidationInfo):
        if isinstance(value, int):
            if value < 1:
                batch_size = info.data.get("batch_size", None)
                if batch_size is None:
                    raise ValueError(
                        "batch_size must be set before inferring tolerances"
                    )
                vocs = info.data.get("vocs", None)
                if vocs is None:
                    raise ValueError("vocs must be set before inferring tolerances")
                dim = vocs.n_variables

                _value = int(
                    math.ceil(
                        max([2.0 / int(batch_size), float(dim) / 2.0 * int(batch_size)])
                    )
                )
                if _value < 1:
                    raise ValueError("Tolerance must be at least 1")
                return _value
        else:
            raise ValueError("Tolerance must be a positive integer")
        return value

    def get_trust_region(self, generator: "BayesianGenerator") -> Tensor:
        """
        Return the trust region based on the generator. The trust region is a
        rectangular region around a center point. The sides of the trust region are
        given by the `length` parameter and are scaled according to the generator
        model lengthscales (if available).

        Lives on CPU always.

        Parameters
        ----------
        generator : BayesianGenerator
            Generator object used to supply the model and datatypes for the returned
            trust region.

        Returns
        -------
        Tensor
            The trust region bounds.
        """
        model = generator.model
<<<<<<< HEAD
        bounds = torch.tensor(self.vocs.bounds, dtype=torch.double).T
=======
        bounds = torch.tensor(self.vocs.bounds)  # type: ignore
>>>>>>> 6fb143c5

        if self.center_x is not None:
            # get bounds width
            bound_widths = bounds[1] - bounds[0]

            # Scale the TR to be proportional to the lengthscales of the objective model
            x_center = torch.tensor(
                [self.center_x[ele] for ele in self.vocs.variable_names],
            ).unsqueeze(dim=0)

            # default weights are 1 (if there is no model or a model without
            # lengthscales)
            weights: float = 1.0

            if model is not None:
                if model.models[0].covar_module.lengthscale is not None:
                    lengthscales = (
                        model.models[0].covar_module.lengthscale.detach().cpu()
                    )

                    # calculate the ratios of lengthscales for each axis
                    weights = lengthscales / torch.prod(lengthscales) ** (1 / self.dim)

            # calculate the tr bounding box
            tr_lb = torch.clamp(
                x_center - weights * self.length * bound_widths / 2.0, *bounds
            )
            tr_ub = torch.clamp(
                x_center + weights * self.length * bound_widths / 2.0, *bounds
            )
            return torch.cat((tr_lb, tr_ub), dim=0)
        else:
            return bounds

    def update_trust_region(self):
        """
        Update the trust region based on success and failure counters.
        """
        if self._success_counter == self.success_tolerance:  # Expand trust region
            self.length = min(self.scale_factor * self.length, self.length_max)
            self._success_counter = 0
        elif self._failure_counter == self.failure_tolerance:  # Shrink trust region
            self.length = max(self.length / self.scale_factor, self.length_min)
            self._failure_counter = 0

    def get_data_in_trust_region(
        self, data: pd.DataFrame, generator: "BayesianGenerator"
    ):
        """
        Get subset of data in the trust region.

        Parameters
        ----------
        data : pd.DataFrame
            The data to filter.
        generator : BayesianGenerator
            The generator used to determine the trust region.

        Returns
        -------
        pd.DataFrame
            The subset of data within the trust region.
        """
        variable_data = torch.tensor(get_variable_data(self.vocs, data).to_numpy())

        bounds = self.get_trust_region(generator)

        if XOPT_VERIFY_TORCH_DEVICE:
            assert bounds.device == torch.device("cpu")

        mask = torch.ones(len(variable_data), dtype=torch.bool)
        for dim in range(variable_data.shape[1]):
            mask &= (variable_data[:, dim] >= bounds[0][dim]) & (
                variable_data[:, dim] <= bounds[1][dim]
            )

        return data.iloc[mask.numpy()]

    @abstractmethod
    def update_state(
        self, generator: "BayesianGenerator", previous_batch_size: int = 1
    ) -> None:
        """
        Abstract method to update the state of the controller.

        Parameters
        ----------
        generator : BayesianGenerator
            The generator used to update the state.
        previous_batch_size : int, optional
            The number of candidates in the previous batch evaluation, by default 1.
        """
        pass

    def reset(self):
        """
        Reset the controller to the initial state.
        """
        excluded_attrs = {"name", "dim"}

        for name, val in self._initial_state.items():
            if name not in excluded_attrs:
                self.__setattr__(name, val)
        # reset private attributes
        self._failure_counter = 0
        self._success_counter = 0


class OptimizeTurboController(TurboController):
    """
    Turbo controller for optimization tasks.

    Attributes
    ----------
    name : str
        The name of the controller.
    best_value : Optional[float]
        The best value found so far.

    Methods
    -------
    vocs_validation(cls, info)
        Validate the VOCS for the controller.
    minimize(self) -> bool
        Check if the objective is to minimize.
    _set_best_point_value(self, data)
        Set the best point value based on the data.
    update_state(self, generator, previous_batch_size: int = 1) -> None
        Update the state of the controller.
    """

    name: str = Field(
        "OptimizeTurboController",
        frozen=True,
        description="name of the Turbo controller",
    )
    best_value: Optional[float] = Field(
        None, description="best objective value found so far"
    )

    @field_validator("vocs", mode="after")
    def vocs_validation(cls, value: VOCS):
        if not value.objectives:
            raise ValueError(
                "optimize turbo controller must have an objective specified"
            )

        return value

    @property
    def minimize(self) -> bool:
        return isinstance(
            self.vocs.objectives[self.vocs.objective_names[0]], MinimizeObjective
        )

    def _set_best_point_value(self, data: pd.DataFrame):
        """
        Set the best point value based on the data.

        Parameters
        ----------
        data : pd.DataFrame
            The data used to determine the best point value.
        """
        variable_data = get_variable_data(self.vocs, data, "")
        objective_data = get_objective_data(self.vocs, data, "", return_raw=True)

        if self.minimize:
            best_idx = objective_data.idxmin()
            self.best_value = objective_data.min()[self.vocs.objective_names[0]]
        else:
            best_idx = objective_data.idxmax()
            self.best_value = objective_data.max()[self.vocs.objective_names[0]]

        self.center_x = (
            variable_data.loc[best_idx][self.vocs.variable_names].iloc[0].to_dict()
        )

    def update_state(
        self, generator: "BayesianGenerator", previous_batch_size: int = 1
    ) -> None:
        """
        Update turbo state class using min of data points that are feasible.
        If no points in the data set are feasible raise an error.

        NOTE: this is the opposite of botorch which assumes maximization, xopt assumes
        minimization

        Parameters
        ----------
        generator : BayesianGenerator
            Entire data set containing previous measurements. Requires at least one
            valid point.

        previous_batch_size : int, default = 1
            Number of candidates in previous batch evaluation

        Returns
        -------
        None
        """
        data = generator.data

        # get locations of valid data samples
        feas_data = get_feasibility_data(self.vocs, data)

        if len(data[feas_data["feasible"]]) == 0:
            raise FeasibilityError(
                "No points in the dataset satisfy the given constraints. "
                "TuRBO requires at least one valid point in the training dataset. "
            )
        else:
            self._set_best_point_value(data[feas_data["feasible"]])

        # get feasibility of last `n_candidates`
        recent_data = data.iloc[-previous_batch_size:]
        f_data = get_feasibility_data(self.vocs, recent_data)
        recent_f_data = recent_data[f_data["feasible"]]
        recent_f_data_minform = get_objective_data(self.vocs, recent_f_data, "")

        # if none of the candidates are valid count this as a failure
        if len(recent_f_data) == 0:
            self._success_counter = 0
            self._failure_counter += 1

        else:
            # if we had previous feasible points we need to compare with previous
            # best values, NOTE: this is the opposite of botorch which assumes
            # maximization, xopt assumes minimization
            Y_last = recent_f_data_minform[self.vocs.objective_names[0]].min()
            best_value = self.best_value if self.minimize else -self.best_value

            # note: add in small tolerance to account for numerical issues
            if Y_last <= best_value + 1e-40:
                self._success_counter += 1
                self._failure_counter = 0
            else:
                self._success_counter = 0
                self._failure_counter += 1

        self.update_trust_region()


class SafetyTurboController(TurboController):
    """
    Turbo controller for safety-constrained optimization tasks.

    Attributes
    ----------
    name : str
        The name of the controller.
    scale_factor : PositiveFloat
        Multiplier to increase or decrease the trust region.
    min_feasible_fraction : PositiveFloat
        Minimum feasible fraction to trigger trust region expansion.

    Methods
    -------
    vocs_validation(cls, info)
        Validate the VOCS for the controller.
    update_state(self, generator, previous_batch_size: int = 1)
        Update the state of the controller.


    Notes
    -----
    The trust region of the safety turbo controller is expanded or contracted based on the feasibility of the observed points.
    In cases where multiple samples are taken at once, the feasibility fraction is calculated based on the last
    `previous_batch_size` samples. If the feasibility fraction is above `min_feasible_fraction`,
    the observation is considered a success, otherwise it is a failure.

    """

    name: str = Field(
        "SafetyTurboController", frozen=True, description="name of the Turbo controller"
    )
    scale_factor: PositiveFloat = 1.25
    min_feasible_fraction: PositiveFloat = Field(
        0.75,
        description="minimum feasible fraction to trigger trust region expansion/contraction",
    )

    @field_validator("vocs", mode="after")
    def vocs_validation(cls, value: VOCS):
        if not value.constraints:
            raise ValueError(
                "safety turbo controller can only be used with constraints"
            )

        return value

    def update_state(
        self, generator: "BayesianGenerator", previous_batch_size: int = 1
    ):
        """
        Update the state of the controller.

        Parameters
        ----------
        generator : BayesianGenerator
            The generator used to update the state.
        previous_batch_size : int, optional
            The number of candidates in the previous batch evaluation, by default 1.
        """
        data = generator.data

        # set center point to be mean of valid data points
        feas = data[get_feasibility_data(self.vocs, data)["feasible"]]
        self.center_x = feas[self.vocs.variable_names].mean().to_dict()

        # get the feasibility fractions of the last batch
        last_batch = get_feasibility_data(self.vocs, data).iloc[-previous_batch_size:]
        feas_fraction = last_batch["feasible"].sum() / len(last_batch)

        if feas_fraction > self.min_feasible_fraction:
            self._success_counter += 1
            self._failure_counter = 0
        else:
            self._success_counter = 0
            self._failure_counter += 1

        self.update_trust_region()


class EntropyTurboController(TurboController):
    """
    Turbo controller for entropy-based optimization tasks.

    Attributes
    ----------
    name : str
        The name of the controller.
    _best_entropy : float
        The best entropy value found so far.

    Methods
    -------
    update_state(self, generator, previous_batch_size: int = 1) -> None
        Update the state of the controller.
    """

    name: str = Field("EntropyTurboController", frozen=True)
    _best_entropy: Optional[float] = None

    def update_state(
        self, generator: "BayesianGenerator", previous_batch_size: int = 1
    ) -> None:
        """
        Update the state of the controller.

        Parameters
        ----------
        generator : BayesianGenerator
            The generator used to update the state.
        previous_batch_size : int, optional
            The number of candidates in the previous batch evaluation, by default 1.
        """
        if generator.algorithm_results is not None:
            # check to make sure required keys are in algorithm results
            for ele in ["solution_center", "solution_entropy"]:
                if ele not in generator.algorithm_results:
                    raise RuntimeError(
                        f"algorithm must include `{ele}` in "
                        f"`algorithm_results` property to use "
                        f"EntropyTurboController"
                    )

            self.center_x = dict(
                zip(
                    self.vocs.variable_names,
                    generator.algorithm_results["solution_center"],
                )
            )
            entropy = generator.algorithm_results["solution_entropy"]

            if self._best_entropy is not None:
                if entropy < self._best_entropy:
                    self._success_counter += 1
                    self._failure_counter = 0
                    self._best_entropy = entropy
                else:
                    self._success_counter = 0
                    self._failure_counter += 1

                self.update_trust_region()
            else:
                self._best_entropy = entropy

    def reset(self):
        super().reset()
        self._best_entropy = None<|MERGE_RESOLUTION|>--- conflicted
+++ resolved
@@ -16,13 +16,10 @@
 )
 from torch import Tensor
 
-<<<<<<< HEAD
 from gest_api.vocs import VOCS, MinimizeObjective
 
-=======
 if TYPE_CHECKING:
     from xopt.generators.bayesian.bayesian_generator import BayesianGenerator
->>>>>>> 6fb143c5
 from xopt.pydantic import XoptBaseModel
 from xopt.resources.testing import XOPT_VERIFY_TORCH_DEVICE
 from xopt.errors import FeasibilityError
@@ -191,11 +188,7 @@
             The trust region bounds.
         """
         model = generator.model
-<<<<<<< HEAD
         bounds = torch.tensor(self.vocs.bounds, dtype=torch.double).T
-=======
-        bounds = torch.tensor(self.vocs.bounds)  # type: ignore
->>>>>>> 6fb143c5
 
         if self.center_x is not None:
             # get bounds width
