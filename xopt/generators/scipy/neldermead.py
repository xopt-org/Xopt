--- conflicted
+++ resolved
@@ -42,24 +42,6 @@
     _is_done = False
     _saved_options: Dict = None
 
-<<<<<<< HEAD
-    @validator("data", pre=True)
-    def validate_data(cls, v, values):
-        if isinstance(v, dict):
-            try:
-                v = pd.DataFrame(v)
-            except IndexError:
-                v = pd.DataFrame(v, index=[0])
-
-        # in addition to validating the data we also need to set _y attributes
-        # every time it is set
-        values["y"] = values["vocs"].objective_data(v).to_numpy()[-1]
-        values["lock"] = False  # unlock
-
-        return v
-
-=======
->>>>>>> bdbd79c6
     def __init__(self, **kwargs):
         super().__init__(**kwargs)
 
@@ -70,11 +52,7 @@
         config = deepcopy(self.dict())
         config.pop("data")
         self._saved_options = (
-<<<<<<< HEAD
-            config
-=======
             self.model_dump().copy()
->>>>>>> bdbd79c6
         )  # Used to keep track of changed options
 
     # Wrapper to refer to internal data
@@ -106,18 +84,11 @@
 
     def generate(self, n_candidates) -> list[dict]:
         # Check if any options were changed from init. If so, reset the algorithm
-<<<<<<< HEAD
         config = deepcopy(self.dict())
         config.pop("data")
         if config != self._saved_options:
             self._algorithm = None
             self._saved_options = config
-=======
-        dump = self.model_dump()
-        if dump != self._saved_options:
-            self._algorithm = None
-            self._saved_options = dump.copy()
->>>>>>> bdbd79c6
 
         # Actually start the algorithm.
         if self._algorithm is None:
